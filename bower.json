--- conflicted
+++ resolved
@@ -1,49 +1,4 @@
 {
-<<<<<<< HEAD
-    "name": "interactjs",
-    "main": "interact.js",
-    "description": "Drag and drop, resizing and multi-touch gestures with inertia and snapping for modern browsers (and also IE8+)",
-    "homepage": "http://interactjs.io",
-    "authors": [{
-        "name" : "Taye Adeyemi",
-        "email": "dev@taye.me",
-        "url"  : "http://taye.me"
-    }],
-    "keywords": [
-        "interact.js",
-        "draggable",
-        "droppable",
-        "drag",
-        "drop",
-        "drag and drop",
-        "resize",
-        "touch",
-        "multi-touch",
-        "gesture",
-        "snap",
-        "inertia",
-        "grid",
-        "autoscroll",
-        "SVG"
-    ],
-    "devDependencies": {
-        "mocha": "*",
-        "chai": "*"
-    },
-    "moduleType": [
-        "amd",
-        "globals",
-        "node"
-    ],
-    "license": "MIT",
-    "ignore": [
-        ".*",
-        "test",
-        "demo",
-        "img",
-        "docs"
-    ]
-=======
   "name": "interactjs",
   "main": "dist/interact.js",
   "description": "Drag and drop, resizing and multi-touch gestures with inertia and snapping for modern browsers (and also IE9+)",
@@ -84,5 +39,4 @@
     "!dist",
     "!LICENSE"
   ]
->>>>>>> 767bbe34
 }