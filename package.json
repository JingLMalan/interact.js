--- conflicted
+++ resolved
@@ -13,12 +13,8 @@
     "index.d.ts",
     "interact-test.ts"
   ],
-<<<<<<< HEAD
   "main": "dist/interact.js",
-=======
-  "main": "index.js",
   "jsdelivr": "dist/interact.min.js",
->>>>>>> 3f39bb52
   "scripts": {
     "start": "node build --watch",
     "build": "node build --docs",
