--- conflicted
+++ resolved
@@ -79,13 +79,8 @@
       const relativeX = page.x - offsetX;
       const relativeY = page.y - offsetY;
 
-<<<<<<< HEAD
       for (const snapTarget of options.targets) {
-        if (utils.isFunction(snapTarget)) {
-=======
-      for (const snapTarget of snapOptions.targets) {
         if (utils.is.function(snapTarget)) {
->>>>>>> 9059db87
           target = snapTarget(relativeX, relativeY, interaction);
         }
         else {
@@ -98,11 +93,7 @@
           x: utils.is.number(target.x) ? (target.x + offsetX) : relativeX,
           y: utils.is.number(target.y) ? (target.y + offsetY) : relativeY,
 
-<<<<<<< HEAD
-          range: utils.isNumber(target.range)? target.range: options.range,
-=======
-          range: utils.is.number(target.range)? target.range: snapOptions.range,
->>>>>>> 9059db87
+          range: utils.is.number(target.range)? target.range: options.range,
         });
       }
     }
