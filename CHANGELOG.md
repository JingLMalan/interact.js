<<<<<<< HEAD
## 1.2.9

Fix a bug involving 'mouseover' targeting the document. See [issue #525](https://github.com/taye/interact.js/issues/525)

## 1.2.8

Avoid native PointerEvents on Chrome

## 1.2.7

The bower and npm package names have been changed to `interactjs`. See [issue #399](https://github.com/taye/interact.js/issues/399)
=======
## v1.3.0

Most notably:

 - changed the npm and bower package names to "interactjs" ([issue
   #399](https://github.com/taye/interact.js/issues/399)
 - major refactor with [PR #231](https://github.com/taye/interact.js/pull/231).
 - removed deprecated methods:
   - `Interactable`: `squareResize`, `snap`, `restrict`, `inertia`,
     `autoScroll`, `accept`
   - `interact`: `enabbleDragging`, `enableResizing`, `enableGesturing`,
     `margin`
 - new `hold` option for starting actions
 - new `interaction.end()` method
   ([df963b0](https://github.com/taye/interact.js/commit/df963b0))
 - `snap.offset` `self` option ([issue
   #204](https://github.com/taye/interact.js/issues/204/#issuecomment-154879052))
 - `interaction.doMove()`
   ([3489ee1](https://github.com/taye/interact.js/commit/3489ee1))
   ([c5c658a](https://github.com/taye/interact.js/commit/c5c658a))
 - snap grid limits
   ([d549672](https://github.com/taye/interact.js/commit/d549672))
 - improved iframe support ([PR
   #313](https://github.com/taye/interact.js/pull/313))
 - `actionend` event dx/dy are now `0`, not the difference between start and
   end coords ([cbfaf00](https://github.com/taye/interact.js/commit/cbfaf00))
 - replaced drag `axis` option with `startAxis` and `lockAxis`
 - added pointerEvents options:
   - `holdDuration`
     ([1c58f92](https://github.com/taye/interact.js/commit/1c58f927)),
   - `ignoreFrom` and `allowFrom`
     ([6cbaad6](https://github.com/taye/interact.js/commit/6cbaad6d))
   - `origin` ([7823bb9](https://github.com/taye/interact.js/commit/7823bb95))
 - action events set with action method options (eg.
   `target.draggable({onmove})` are removed when that action is disabled with a
   method call ([cca4e26](https://github.com/taye/interact.js/commit/cca4e260))
 - `context` option now works for Element targets
   ([8f64a7a](https://github.com/taye/interact.js/commit/8f64a7a4))
 - added an action `mouseButtons` option and allowed actions only with the left
   mouse button by default
   ([54ebdc3](https://github.com/taye/interact.js/commit/54ebdc3e))
 - added repeating `hold` events
   ([fe11a8e](https://github.com/taye/interact.js/commit/fe11a8e5))
 - fixed `Interactable.off` ([PR
   #477](https://github.com/taye/interact.js/pull/477))
 - added `restrictEdges`, `restrictSize` and `snapSize` resize modifiers ([PR
   #455](https://github.com/taye/interact.js/pull/455))

Full list of [changes on Github](https://github.com/taye/interact.js/compare/1.2.6...master).
>>>>>>> 767bbe34

## 1.2.6

### resize.preserveAspectRatio

```javascript
interact(target).resizable({ preserveAspectRatio: true });
```

See [PR #260](https://github.com/taye/interact.js/pull/260).

### Deprecated
 - `interact.margin(number)` - Use `interact(target).resizable({ margin: number });` instead

### Fixed

 - incorrect coordinates of the first movement of every action ([5e5a040](https://github.com/taye/interact.js/commit/5e5a040))
 - warning about deprecated "webkitForce" event property ([0943290](https://github.com/taye/interact.js/commit/0943290))
 - bugs with multiple concurrent interactions ([ed53aee](http://github.com/taye/interact.js/commit/ed53aee))
 - iPad 1, iOS 5.1.1 error "undefined is not a function" when autoScroll is set
   to true ([PR #194](https://github.com/taye/interact.js/pull/194))

Full list of [changes on Github](https://github.com/taye/interact.js/compare/v1.2.5...master)

## 1.2.5

### Changed parameters to actionChecker and drop.checker

 - Added `event` as the first argument to actionCheckers. See commit [88dc583](https://github.com/taye/interact.js/commit/88dc583)
 - Added `dragEvent` as the first parameter to drop.checker functions. See
   commits [16d74d4](https://github.com/taye/interact.js/commit/16d74d4) and [d0c4b69](https://github.com/taye/interact.js/commit/d0c4b69)

### Deprecated methods

interactable.accept - instead, use:

```javascript
interact(target).dropzone({ accept: stringOrElement })
```

interactable.dropChecker - instead, use:

```javascript
interact(target).dropzone({ checker: function () {} })
```

### Added resize.margin

See https://github.com/taye/interact.js/issues/166#issuecomment-91234390

### Fixes

 - touch coords on Presto Opera Mobile - see commits [886e54c](https://github.com/taye/interact.js/commit/886e54c) and [5a3a850](https://github.com/taye/interact.js/commit/5a3a850)
 - bug with multiple pointers - see commit [64882d3](https://github.com/taye/interact.js/commit/64882d3)
 - accessing certain recently deprecated event properties in Blink - see
   commits [e91fbc6](https://github.com/taye/interact.js/commit/e91fbc6) and [195cfe9](https://github.com/taye/interact.js/commit/195cfe9)
 - dropzones with `accept: 'pointer'` in scrolled pages on iOS6 and lower - see
   commit [0b94aac](https://github.com/taye/interact.js/commit/0b94aac)
 - setting styleCursor through Interactable options object - see [PR
   #270](https://github.com/taye/interact.js/pull/270)
 - one missed interaction element on stop triggered - see [PR
   #258](https://github.com/taye/interact.js/pull/258)
 - pointer dt on touchscreen devices - see [PR
   #215](https://github.com/taye/interact.js/pull/215)
 - autoScroll with containers with fixed position - see commit [3635840](https://github.com/taye/interact.js/commit/3635840)
 - autoScroll for mobile - see #180
 - preventDefault - see commits [1984c80](https://github.com/taye/interact.js/commit/1984c80) and [6913959](https://github.com/taye/interact.js/commit/6913959)
 - occasional error - see [issue
   #183](https://github.com/taye/interact.js/issue/183)
 - Interactable#unset - see [PR
   #178](https://github.com/taye/interact.js/pull/178)
 - coords of start event after manual start - see commit [fec73b2](https://github.com/taye/interact.js/commit/fec73b2)
 - bug with touch and selector interactables - see commit [d8df3de](https://github.com/taye/interact.js/commit/d8df3de)
 - touch doubletap bug - see [273f461](https://github.com/taye/interact.js/commit/273f461)
 - event x0/y0 with origin - see [PR
   #167](https://github.com/taye/interact.js/pull/167)

## 1.2.4

### Resizing from all edges

With the new [resize edges API](https://github.com/taye/interact.js/pull/145),
you can resize from the top and left edges of an element in addition to the
bottom and right. It also allows you to specify CSS selectors, regions or
elements as the resize handles.

### Better `dropChecker` arguments

The arguments to `dropChecker` functions have been expanded to include the
value of the default drop check and some other useful objects. See [PR
161](https://github.com/taye/interact.js/pull/161)

### Improved `preventDefault('auto')`

If manuanStart is `true`, default prevention will happen only while
interacting. Related to [Issue
138](https://github.com/taye/interact.js/issues/138).

### Fixed inaccurate snapping

This removes a small inaccuracy when snapping with one or more
`relativeOffsets`.

### Fixed bugs with multiple pointers

## 1.2.3

### ShadowDOM

Basic support for ShadowDOM was implemented in [PR
143](https://github.com/taye/interact.js/pull/143)

### Fixed some issues with events

Fixed Interactable#on({ type: listener }). b8a5e89

Added a `double` property to tap events. `tap.double === true` if the tap will
be followed by a `doubletap` event. See [issue
155](https://github.com/taye/interact.js/issues/155#issuecomment-71202352).

Fixed [issue 150](https://github.com/taye/interact.js/issues/150).

## 1.2.2

### Fixed DOM event removal

See [issue 149](https://github.com/taye/interact.js/issues/149).

## 1.2.1

### Fixed Gestures

Gestures were completely [broken in
v1.2.0](https://github.com/taye/interact.js/issues/146). They're fixed now.

### Restriction

Fixed restriction to an element when the element doesn't have a rect (`display:
none`, not in DOM, etc.). [Issue
144](https://github.com/taye/interact.js/issues/144).

## 1.2.0

### Multiple interactions

Multiple interactions have been enabled by default. For example:

```javascript
interact('.drag-element').draggable({
    enabled: true,
 // max          : Infinity,  // default
 // maxPerElement: 1,         // default
});
```

will allow multiple `.drag-element` to be dragged simultaneously without having
to explicitly set <code>max:&nbsp;integerGreaterThan1</code>. The default
`maxPerElement` value is still 1 so only one drag would be able to happen on
each `.drag-element` unless the `maxPerElement` is changed.

If you don't want multiple interactions, call `interact.maxInteractions(1)`.

### Snapping

#### Unified snap modes
Snap modes have been
[unified](https://github.com/taye/interact.js/pull/127). A `targets` array
now holds all the snap objects and functions for snapping.
`interact.createSnapGrid(gridObject)` returns a function that snaps to the
dimensions of the given grid.

#### `relativePoints` and `origin`

```javascript
interact(target).draggable({
  snap: {
    targets: [ {x: 300, y: 300} ],
    relativePoints: [
      { x: 0, y: 0 },  // snap relative to the top left of the element
      { x: 1, y: 1 },  // and also to the bottom right
    ],  

    // offset the snap target coordinates
    // can be an object with x/y or 'startCoords'
    offset: { x: 50, y: 50 }
  }
});
```

#### snap function interaction arg

The current `Interaction` is now passed as the third parameter to snap functions.

```javascript
interact(target).draggable({
  snap: {
    targets: [ function (x, y, interaction) {
      if (!interaction.dropTarget) {
        return { x: 0, y: 0 };
      }
    } ]
  });
```

#### snap.relativePoints and offset

The `snap.relativePoints` array succeeds the snap.elementOriign object. But
backwards compatibility with `elementOrigin` and the old snapping interface is
maintained.

`snap.offset` lets you offset all snap target coords.

See [this PR](https://github.com/taye/interact.js/pull/133) for more info.

#### slight change to snap range calculation

Snapping now occurs if the distance to the snap target is [less than or
equal](https://github.com/taye/interact.js/commit/430c28c) to the target's
range.

### Inertia

`inertia.zeroResumeDelta` is now `true` by default.

### Per-action settings

Snap, restrict, inertia, autoScroll can be different for drag, restrict and
gesture. See [PR 115](https://github.com/taye/interact.js/pull/115).

Methods for these settings on the `interact` object (`interact.snap()`,
`interact.autoScroll()`, etc.) have been removed.

### Space-separated string and array event list and eventType:listener object

```javascript
function logEventType (event) {
  console.log(event.type, event.target);
}

interact(target).on('down tap dragstart gestureend', logEventType);

interact(target).on(['move', 'resizestart'], logEventType);

interact(target).on({
  dragmove: logEvent,
  keydown : logEvent
});
```

### Interactable actionChecker

The expected return value from an action checker has changed from a string to
an object. The object should have a `name` and can also have an `axis`
property. For example, to resize horizontally:

```javascript
interact(target).resizeable(true)
  .actionChecker(function (pointer, defaultAction, interactable, element) {
    return {
      name: 'resize',
      axis: 'x',
    };
  });
```

### Plain drop event objects

All drop-related events are [now plain
objects](https://github.com/taye/interact.js/issues/122). The related drag
events are referenced in their `dragEvent` property.

### Interactable.preventDefault('always' || 'never' || 'auto')

The method takes one of the above string values. It will still accept
`true`/`false` parameters which are changed to `'always'`/`'never'`.

## 1.1.3

### Better Events

Adding a function as a listener for an InteractEvent or pointerEvent type
multiple times will cause that function to be fired multiple times for the
event. Previously, adding the event type + function combination again had no
effect.

Added new event types [down, move, up, cancel,
hold](https://github.com/taye/interact.js/pull/101).

Tap and doubletap with multiple pointers was improved.

Added a workaround for IE8's unusual [dblclick event
sequence](http://www.quirksmode.org/dom/events/click.html) so that doubletap
events are fired.

Fixed a [tapping issue](https://github.com/taye/interact.js/issues/104) on
Windows Phone/RT.

Fixed a bug that caused the origins of all elements with tap listeners to be
subtracted successively as a tap event propagated.

[Fixed delegated events](https://github.com/taye/interact.js/commit/e972154)
when different contexts have been used.

### iFrames

[Added basic support](https://github.com/taye/interact.js/pull/98) for sharing
one instance of interact.js between multiplie windows/frames. There are still
some issues.<|MERGE_RESOLUTION|>--- conflicted
+++ resolved
@@ -1,16 +1,3 @@
-<<<<<<< HEAD
-## 1.2.9
-
-Fix a bug involving 'mouseover' targeting the document. See [issue #525](https://github.com/taye/interact.js/issues/525)
-
-## 1.2.8
-
-Avoid native PointerEvents on Chrome
-
-## 1.2.7
-
-The bower and npm package names have been changed to `interactjs`. See [issue #399](https://github.com/taye/interact.js/issues/399)
-=======
 ## v1.3.0
 
 Most notably:
@@ -60,7 +47,6 @@
    #455](https://github.com/taye/interact.js/pull/455))
 
 Full list of [changes on Github](https://github.com/taye/interact.js/compare/1.2.6...master).
->>>>>>> 767bbe34
 
 ## 1.2.6
 
