/**
 * interact.js v1.0.9
 *
 * Copyright (c) 2012, 2013, 2014 Taye Adeyemi <dev@taye.me>
 * Open source under the MIT License.
 * https://raw.github.com/taye/interact.js/master/LICENSE
 */
(function (window) {
    'use strict';

    var document           = window.document,
        console            = window.console,
        SVGElement         = window.SVGElement         || blank,
        SVGSVGElement      = window.SVGSVGElement      || blank,
        SVGElementInstance = window.SVGElementInstance || blank,
        HTMLElement        = window.HTMLElement        || window.Element,

        PointerEvent = window.PointerEvent || window.MSPointerEvent,
        GestureEvent = window.GestureEvent || window.MSGestureEvent,
        Gesture      = window.Gesture      || window.MSGesture,

        hypot = Math.hypot || function (x, y) { return Math.sqrt(x * x + y * y); },

        // Previous interact move event pointer position
        prevX       = 0,
        prevY       = 0,
        prevClientX = 0,
        prevClientY = 0,

        // Previous interact start event pointer position
        x0       = 0,
        y0       = 0,
        clientX0 = 0,
        clientY0 = 0,

        downTime  = 0,         // the timeStamp of the starting event
        downEvent = null,      // mousedown/touchstart event
        prevEvent = null,      // previous action event

        inertiaStatus = {
            active       : false,
            target       : null,
            targetElement: null,

            startEvent: null,
            pointerUp : null,

            targetX : 0,
            targetY : 0,
            duration: 0,

            t0 : 0,
            vx0: 0,
            vys: 0,

            i  : null
        },

        gesture = {
            start: { x: 0, y: 0 },

            startDistance: 0,   // distance between two touches of touchStart
            prevDistance : 0,
            distance     : 0,

            scale: 1,           // gesture.distance / gesture.startDistance

            startAngle: 0,      // angle of line joining two touches
            prevAngle : 0       // angle of the previous gesture event
        },

        interactables   = [],   // all set interactables
        dropzones       = [],   // all dropzone element interactables
        elements        = [],   // all elements that have been made interactable

        selectors       = {},   // all css selector interactables
        selectorDZs     = [],   // all dropzone selector interactables
        matches         = [],   // all selectors that are matched by target element
        delegatedEvents = {},   // { type: { selector: [[listener, useCapture]} }
        selectorGesture = null, // MSGesture object for selector PointerEvents

        target          = null, // current interactable being interacted with
        dropTarget      = null, // the dropzone a drag target might be dropped into
        dropElement     = null, // the element at the time of checking
        prevDropTarget  = null, // the dropzone that was recently dragged away from
        prevDropElement = null, // the element at the time of checking

        defaultOptions = {
            draggable   : false,
            dropzone    : false,
            accept      : null,
            resizable  : false,
            squareResize: false,
            gesturable : false,

            styleCursor : true,

            // aww snap
            snap: {
                mode        : 'grid',
                endOnly     : false,
                actions     : ['drag'],
                range       : Infinity,
                grid        : { x: 100, y: 100 },
                gridOffset  : { x:   0, y:   0 },
                anchors     : [],
                paths       : [],

                arrayTypes  : /^anchors$|^paths$|^actions$/,
                objectTypes : /^grid$|^gridOffset$/,
                stringTypes : /^mode$/,
                numberTypes : /^range$/,
                boolTypes   :  /^endOnly$/
            },
            snapEnabled : false,

            restrict: {
                drag: null,
                resize: null,
                gesture: null,
                endOnly: false
            },

            autoScroll: {
                container   : window,  // the item that is scrolled (Window or HTMLElement)
                margin      : 60,
                speed       : 300,      // the scroll speed in pixels per second

                numberTypes : /^margin$|^speed$/
            },
            autoScrollEnabled: false,

            inertia: {
                resistance : 10,    // the lambda in exponential decay
                minSpeed   : 100,   // target speed must be above this for inertia to start
                endSpeed   : 10,    // the speed at which inertia is slow enough to stop

                numberTypes : /^resistance|^minSpeed|^endSpeed/
            },
            inertiaEnabled: false,

            origin      : { x: 0, y: 0 },
            deltaSource : 'page'
        },

        snapStatus = {
            locked : false,
            x      : 0,
            y      : 0,
            dx     : 0,
            dy     : 0,
            realX  : 0,
            realY  : 0,
            anchors: [],
            paths  : []
        },

        restrictStatus = {
            dx: 0,
            dy: 0,
            restricted: false
        },

        // Things related to autoScroll
        autoScroll = {
            target: null,
            i: null,    // the handle returned by window.setInterval
            x: 0,       // Direction each pulse is to scroll in
            y: 0,

            // scroll the window by the values in scroll.x/y
            scroll: function () {
                var options = autoScroll.target.options.autoScroll,
                    container = options.container,
                    now = new Date().getTime(),
                    // change in time in seconds
                    dt = (now - autoScroll.prevTime) / 1000,
                    // displacement
                    s = options.speed * dt;

                if (s >= 1) {
                    if (container instanceof window.Window) {
                        container.scrollBy(autoScroll.x * s, autoScroll.y * s);
                    }
                    else if (container) {
                        container.scrollLeft += autoScroll.x * s;
                        container.scrollTop  += autoScroll.y * s;
                    }

                    autoScroll.prevTime = now;
                }

                if (autoScroll.isScrolling) {
                    cancelFrame(autoScroll.i);
                    autoScroll.i = reqFrame(autoScroll.scroll);
                }
            },

            edgeMove: function (event) {
                if (target && target.options.autoScrollEnabled && (dragging || resizing)) {
                    var top,
                        right,
                        bottom,
                        left,
                        options = target.options.autoScroll;

                    if (options.container instanceof window.Window) {
                        left   = event.clientX < autoScroll.margin;
                        top    = event.clientY < autoScroll.margin;
                        right  = event.clientX > options.container.innerWidth  - autoScroll.margin;
                        bottom = event.clientY > options.container.innerHeight - autoScroll.margin;
                    }
                    else {
                        var rect = getElementRect(options.container);

                        left   = event.clientX < rect.left   + autoScroll.margin;
                        top    = event.clientY < rect.top    + autoScroll.margin;
                        right  = event.clientX > rect.right  - autoScroll.margin;
                        bottom = event.clientY > rect.bottom - autoScroll.margin;
                    }

                    autoScroll.x = (right ? 1: left? -1: 0);
                    autoScroll.y = (bottom? 1:  top? -1: 0);

                    if (!autoScroll.isScrolling) {
                        // set the autoScroll properties to those of the target
                        autoScroll.margin = options.margin;
                        autoScroll.speed  = options.speed;

                        autoScroll.start(target);
                    }
                }
            },

            isScrolling: false,
            prevTime: 0,

            start: function (target) {
                autoScroll.isScrolling = true;
                cancelFrame(autoScroll.i);

                autoScroll.target = target;
                autoScroll.prevTime = new Date().getTime();
                autoScroll.i = reqFrame(autoScroll.scroll);
            },

            stop: function () {
                autoScroll.isScrolling = false;
                cancelFrame(autoScroll.i);
            }
        },

        // Does the browser support touch input?
        supportsTouch = 'createTouch' in document,

        // Less Precision with touch input
        margin = supportsTouch? 20: 10,

        pointerIsDown   = false,
        pointerWasMoved = false,
        imPropStopped   = false,
        gesturing       = false,
        dragging        = false,
        dynamicDrop     = false,
        resizing        = false,
        resizeAxes      = 'xy',

        // What to do depending on action returned by getAction() of interactable
        // Dictates what styles should be used and what pointerMove event Listner
        // is to be added after pointerDown
        actions = {
            drag: {
                cursor      : 'move',
                moveListener: dragMove
            },
            resizex: {
                cursor      : 'e-resize',
                moveListener: resizeMove
            },
            resizey: {
                cursor      : 's-resize',
                moveListener: resizeMove
            },
            resizexy: {
                cursor      : 'se-resize',
                moveListener: resizeMove
            },
            gesture: {
                cursor      : '',
                moveListener: gestureMove
            }
        },

        actionIsEnabled = {
            drag   : true,
            resize : true,
            gesture: true
        },

        // Action that's ready to be fired on next move event
        prepared    = null,

        // because Webkit and Opera still use 'mousewheel' event type
        wheelEvent = 'onmousewheel' in document? 'mousewheel': 'wheel',

        eventTypes = [
            'resizestart',
            'resizemove',
            'resizeend',
            'dragstart',
            'dragmove',
            'dragend',
            'dragenter',
            'dragleave',
            'drop',
            'gesturestart',
            'gesturemove',
            'gestureend',

            'tap'
        ],

        globalEvents = {},

        fireStates = {
            directBind: 0,
            onevent   : 1,
            globalBind: 2
        },

        // Opera Mobile must be handled differently
        isOperaMobile = navigator.appName == 'Opera' &&
            supportsTouch &&
            navigator.userAgent.match('Presto'),

        // prefix matchesSelector
        matchesSelector = 'matchesSelector' in Element.prototype?
                'matchesSelector': 'webkitMatchesSelector' in Element.prototype?
                    'webkitMatchesSelector': 'mozMatchesSelector' in Element.prototype?
                        'mozMatchesSelector': 'oMatchesSelector' in Element.prototype?
                            'oMatchesSelector': 'msMatchesSelector',

        // will be polyfill function if browser is IE8
        IE8MatchesSelector,

        // native requestAnimationFrame or polyfill
        reqFrame,
        cancelFrame,

        // used for adding event listeners to window and document
        windowTarget = {
            _element: window,
            events  : {}
        },
        docTarget = {
            _element: document,
            events  : {}
        },
        parentWindowTarget = {
            _element: window.parent,
            events  : {}
        },
        parentDocTarget = {
            _element: null,
            events  : {}
        },

        // Events wrapper
        events = (function () {
            var Event = window.Event,
                useAttachEvent = 'attachEvent' in window && !('addEventListener' in window),
                addEvent = !useAttachEvent?  'addEventListener': 'attachEvent',
                removeEvent = !useAttachEvent?  'removeEventListener': 'detachEvent',
                on = useAttachEvent? 'on': '',

                elements          = [],
                targets           = [],
                attachedListeners = [];

            if (!('indexOf' in Array.prototype)) {
                Array.prototype.indexOf = function(elt /*, from*/)   {
                var len = this.length >>> 0;

                var from = Number(arguments[1]) || 0;
                from = (from < 0)?
                    Math.ceil(from):
                    Math.floor(from);

                if (from < 0) {
                    from += len;
                }

                for (; from < len; from++) {
                    if (from in this && this[from] === elt) {
                        return from;
                    }
                }

                return -1;
                };
            }
            if (!('stopPropagation' in Event.prototype)) {
                Event.prototype.stopPropagation = function () {
                    this.cancelBubble = true;
                };
                Event.prototype.stopImmediatePropagation = function () {
                    this.cancelBubble = true;
                    this.immediatePropagationStopped = true;
                };
            }
            if (!('preventDefault' in Event.prototype)) {
                Event.prototype.preventDefault = function () {
                    this.returnValue = false;
                };
            }
            if (!('hasOwnProperty' in Event.prototype)) {
                /* jshint -W001 */ // ignore warning about setting IE8 Event#hasOwnProperty
                Event.prototype.hasOwnProperty = Object.prototype.hasOwnProperty;
            }

            function add (element, type, listener, useCapture) {
                var elementIndex = elements.indexOf(element),
                    target = targets[elementIndex];

                if (!target) {
                    target = {
                        events: {},
                        typeCount: 0
                    };

                    elementIndex = elements.push(element) - 1;
                    targets.push(target);

                    attachedListeners.push((useAttachEvent ? {
                            supplied: [],
                            wrapped:  [],
                            useCount: []
                        } : null));
                }

                if (!target.events[type]) {
                    target.events[type] = [];
                    target.typeCount++;
                }

                if (target.events[type].indexOf(listener) === -1) {
                    var ret;

                    if (useAttachEvent) {
                        var listeners = attachedListeners[elementIndex],
                            listenerIndex = listeners.supplied.indexOf(listener);

                        var wrapped = listeners.wrapped[listenerIndex] || function (event) {
                            if (!event.immediatePropagationStopped) {
                                event.target = event.srcElement;
                                event.currentTarget = element;

                                if (/mouse|click/.test(event.type)) {
                                    event.pageX = event.clientX + document.documentElement.scrollLeft;
                                    event.pageY = event.clientY + document.documentElement.scrollTop;
                                }

                                listener(event);
                            }
                        };

                        ret = element[addEvent](on + type, wrapped, Boolean(useCapture));

                        if (listenerIndex === -1) {
                            listeners.supplied.push(listener);
                            listeners.wrapped.push(wrapped);
                            listeners.useCount.push(1);
                        }
                        else {
                            listeners.useCount[listenerIndex]++;
                        }
                    }
                    else {
                        ret = element[addEvent](type, listener, useCapture || false);
                    }
                    target.events[type].push(listener);

                    return ret;
                }
            }

            function remove (element, type, listener, useCapture) {
                var i,
                    elementIndex = elements.indexOf(element),
                    target = targets[elementIndex],
                    listeners,
                    listenerIndex,
                    wrapped = listener;

                if (!target || !target.events) {
                    return;
                }

                if (useAttachEvent) {
                    listeners = attachedListeners[elementIndex];
                    listenerIndex = listeners.supplied.indexOf(listener);
                    wrapped = listeners.wrapped[listenerIndex];
                }

                if (type === 'all') {
                    for (type in target.events) {
                        if (target.events.hasOwnProperty(type)) {
                            remove(element, type, 'all');
                        }
                    }
                    return;
                }

                if (target.events[type]) {
                    var len = target.events[type].length;

                    if (listener === 'all') {
                        for (i = 0; i < len; i++) {
                            remove(element, type, target.events[type][i], Boolean(useCapture));
                        }
                    } else {
                        for (i = 0; i < len; i++) {
                            if (target.events[type][i] === listener) {
                                element[removeEvent](on + type, wrapped, useCapture || false);
                                target.events[type].splice(i, 1);

                                if (useAttachEvent && listeners) {
                                    listeners.useCount[listenerIndex]--;
                                    if (listeners.useCount[listenerIndex] === 0) {
                                        listeners.supplied.splice(listenerIndex, 1);
                                        listeners.wrapped.splice(listenerIndex, 1);
                                        listeners.useCount.splice(listenerIndex, 1);
                                    }
                                }

                                break;
                            }
                        }
                    }

                    if (target.events[type] && target.events[type].length === 0) {
                        target.events[type] = null;
                        target.typeCount--;
                    }
                }

                if (!target.typeCount) {
                    targets.splice(elementIndex);
                    elements.splice(elementIndex);
                    attachedListeners.splice(elementIndex);
                }
            }

            return {
                add: function (target, type, listener, useCapture) {
                    add(target._element, type, listener, useCapture);
                },
                remove: function (target, type, listener, useCapture) {
                    remove(target._element, type, listener, useCapture);
                },
                addToElement: add,
                removeFromElement: remove,
                useAttachEvent: useAttachEvent
            };
        }());

    function blank () {}

    function setPrevXY (event) {
        prevX = event.pageX;
        prevY = event.pageY;

        prevClientX = event.clientX;
        prevClientY = event.clientY;

        prevEvent = event;
    }

    // Get specified X/Y coords for mouse or event.touches[0]
    function getXY (type, event) {
        var touch,
            x,
            y;

        type = type || 'page';

        if (event.touches) {
            touch = (event.touches.length)?
                event.touches[0]:
                event.changedTouches[0];
            x = touch[type + 'X'];
            y = touch[type + 'Y'];
        }
        else {
            x = event[type + 'X'];
            y = event[type + 'Y'];
        }

        return {
            x: x,
            y: y
        };
    }

    function getPageXY (event) {
        var page;

        if (event instanceof InteractEvent) {
            if (/inertiastart/.test(event.type)) {
                page = getXY('page', inertiaStatus.pointerUp);

                page.x += inertiaStatus.sx;
                page.y += inertiaStatus.sy;
            }
            else {
                page = {
                    x: event.pageX,
                    y: event.pageY
                };
            }
        }
        // Opera Mobile handles the viewport and scrolling oddly
        else if (isOperaMobile) {
            page = getXY('screen', event);

            page.x += window.scrollX;
            page.y += window.scrollY;
        }
        else if (/gesture|inertia/i.test(event.type)) {
            page = getXY('client', event);

            page.x += document.documentElement.scrollLeft;
            page.y += document.documentElement.scrollTop;

            return page;
        }
        else {
            page = getXY('page', event);
        }

        return page;
    }

    function getClientXY (event) {
        if (event instanceof InteractEvent) {
            if (/inertiastart/.test(event.type)) {
                var client = getXY('client', inertiaStatus.pointerUp);

                client.x += inertiaStatus.sx;
                client.y += inertiaStatus.sy;

                return client;
            }
            else {
                return {
                    x: event.pageX,
                    y: event.pageY
                };
            }
        }

        // Opera Mobile handles the viewport and scrolling oddly
        return getXY(isOperaMobile? 'screen': 'client', event);
    }

    function getScrollXY () {
        return {
            x: window.scrollX || document.documentElement.scrollLeft,
            y: window.scrollY || document.documentElement.scrollTop
        };
    }

    function getElementRect (element) {
        var scroll = getScrollXY(),
            clientRect = (element instanceof SVGElement)?
                element.getBoundingClientRect():
                element.getClientRects()[0];

        return {
            left  : clientRect.left   + scroll.x,
            right : clientRect.right  + scroll.x,
            top   : clientRect.top    + scroll.y,
            bottom: clientRect.bottom + scroll.y,
            width : clientRect.width || clientRect.right - clientRect.left,
            height: clientRect.heigh || clientRect.bottom - clientRect.top
        };
    }

    function touchAverage (event) {
        var i,
            touches = event.touches,
            pageX = 0,
            pageY = 0,
            clientX = 0,
            clientY = 0;

        for (i = 0; i < touches.length; i++) {
            pageX += touches[i].pageX / touches.length;
            pageY += touches[i].pageY / touches.length;

            clientX += touches[i].clientX / touches.length;
            clientY += touches[i].clientY / touches.length;
        }

        return {
            pageX: pageX,
            pageY: pageY,
            clientX: clientX,
            clientY: clientY
        };
    }

    function touchBBox (event) {
        if (!event.touches.length) {
            return;
        }

        var i,
            touches = event.touches,
            minX = event.touches[0].pageX,
            minY = event.touches[0].pageY,
            maxX = minX,
            maxY = minY;

        for (i = 1; i < touches.length; i++) {
            minX = minX > event.touches[i].pageX?
                minX:
                event.touches[i].pageX;
            minY = minX > event.touches[i].pageX?
                minY:
                event.touches[i].pageY;
        }

        return {
            left: minX,
            top: minY,
            width: maxX - minX,
            height: maxY - minY
        };
    }

    function touchDistance (event) {
        var deltaSource = (target && target.options || defaultOptions).deltaSource,
            sourceX = deltaSource + 'X',
            sourceY = deltaSource + 'Y',
            dx = event.touches[0][sourceX],
            dy = event.touches[0][sourceY];

        if (event.type === 'touchend' && event.touches.length === 1) {
            dx -= event.changedTouches[0][sourceX];
            dy -= event.changedTouches[0][sourceY];
        }
        else {
            dx -= event.touches[1][sourceX];
            dy -= event.touches[1][sourceY];
        }

        return hypot(dx, dy);
    }

    function touchAngle (event, prevAngle) {
        var deltaSource = (target && target.options || defaultOptions).deltaSource,
            sourceX = deltaSource + 'X',
            sourceY = deltaSource + 'Y',
            dx = event.touches[0][sourceX],
            dy = event.touches[0][sourceY];

        if (event.type === 'touchend' && event.touches.length === 1) {
            dx -= event.changedTouches[0][sourceX];
            dy -= event.changedTouches[0][sourceY];
        }
        else {
            dx -= event.touches[1][sourceX];
            dy -= event.touches[1][sourceY];
        }

        var angle = 180 * Math.atan(dy / dx) / Math.PI;

        if (typeof prevAngle === 'number') {
            var dr = angle - prevAngle,
                drClamped = dr % 360;

            if (drClamped > 315) {
                angle -= 360 + (angle / 360)|0 * 360;
            }
            else if (drClamped > 135) {
                angle -= 180 + (angle / 360)|0 * 360;
            }
            else if (drClamped < -315) {
                angle += 360 + (angle / 360)|0 * 360;
            }
            else if (drClamped < -135) {
                angle += 180 + (angle / 360)|0 * 360;
            }
        }

        return  angle;
    }

    function getOriginXY (interactable) {
        interactable = interactable || target;

        var origin = interactable
                ? interactable.options.origin
                : defaultOptions.origin;

        if (origin instanceof Element)  {
            origin = interact(origin).getRect();

            origin.x = origin.left;
            origin.y = origin.top;
        }
        else if (typeof origin === 'function') {
            origin = origin(interactable && interactable._element);
        }

        return origin;
    }

    function calcRects (interactableList) {
        for (var i = 0, len = interactableList.length; i < len; i++) {
            interactableList[i].rect = interactableList[i].getRect();
        }
    }

    function inertiaFrame () {
        var lambda = inertiaStatus.target.options.inertia.resistance;

        inertiaStatus.elapsed = new Date().getTime() / 1000 - inertiaStatus.t0;
        inertiaStatus.sx = (inertiaStatus.vx0 * (1 - Math.exp(-lambda * inertiaStatus.elapsed))) / lambda;
        inertiaStatus.sy = (inertiaStatus.vy0 * (1 - Math.exp(-lambda * inertiaStatus.elapsed))) / lambda;

        pointerMove(inertiaStatus.startEvent);

        if (inertiaStatus.elapsed <= inertiaStatus.duration) {
            inertiaStatus.i = reqFrame(inertiaFrame);
        }
        else {
            pointerUp(inertiaStatus.startEvent);
        }
    }

    // Test for the element that's "above" all other qualifiers
    function resolveDrops (elements) {
        if (elements.length) {

            var dropzone,
                deepestZone = elements[0],
                parent,
                deepestZoneParents = [],
                dropzoneParents = [],
                child,
                i,
                n;

            for (i = 1; i < elements.length; i++) {
                dropzone = elements[i];

                if (!deepestZoneParents.length) {
                    parent = deepestZone;
                    while (parent.parentNode !== document) {
                        deepestZoneParents.unshift(parent);
                        parent = parent.parentNode;
                    }
                }

                // if this element is an svg element and the current deepest is
                // an HTMLElement
                if (deepestZone instanceof HTMLElement &&
                        dropzone instanceof SVGElement &&
                        !(dropzone instanceof SVGSVGElement)) {

                    if (dropzone ===
                            deepestZone.parentNode) {
                        continue;
                    }
                    parent = dropzone.ownerSVGElement;
                }
                else {
                    parent = dropzone;
                }
                dropzoneParents = [];
                while (parent.parentNode !== document) {
                    dropzoneParents.unshift(parent);
                    parent = parent.parentNode;
                }

                // get (position of last common ancestor) + 1
                n = 0;
                while(dropzoneParents[n] &&
                        dropzoneParents[n] === deepestZoneParents[n]) {
                    n++;
                }

                var parents = [
                    dropzoneParents[n - 1],
                    dropzoneParents[n],
                    deepestZoneParents[n]
                ];
                child = parents[0].lastChild;

                while (child) {
                    if (child === parents[1]) {
                        deepestZone = dropzone;
                        deepestZoneParents = [];
                        break;
                    }
                    else if (child === parents[2]) {
                        break;
                    }
                    child = child.previousSibling;
                }
            }
            return {
                element: deepestZone,
                index: elements.indexOf(deepestZone)
            };
        }
    }

    function getDrop (event, element) {
        if (dropzones.length || selectorDZs.length) {
            var i,
                drops = [],
                elements = [],
                selectorDrops = [],
                selectorElements = [],
                drop,
                dropzone;

            element = element || target._element;

            // collect all element dropzones that qualify for a drop
            for (i = 0; i < dropzones.length; i++) {
                var current = dropzones[i];

                // if the dropzone has an accept option, test against it
                if (current.options.accept instanceof Element) {
                    if (current.options.accept !== element) {
                        continue;
                    }
                }
                else if (typeof current.options.accept === 'string') {
                    if (!element[matchesSelector](current.options.accept)) {
                        continue;
                    }
                }

                if (element !== current._element && current.dropCheck(event)) {
                    drops.push(current);
                    elements.push(current._element);
                }
            }

            // get the most apprpriate dropzone based on DOM depth and order
            drop = resolveDrops(elements);
            dropzone = drop? drops[drop.index]: null;

            if (selectorDZs.length) {
                for (i = 0; i < selectorDZs.length; i++) {
                    var selector = selectorDZs[i],
                        nodeList = document.querySelectorAll(selector.selector);

                    for (var j = 0, len = nodeList.length; j < len; j++) {
                        selector._element = nodeList[j];
                        selector.rect = selector.getRect();

                        // if the dropzone has an accept option, test against it
                        if (selector.options.accept instanceof Element) {
                            if (selector.options.accept !== element) {
                                continue;
                            }
                        }
                        else if (typeof selector.options.accept === 'string') {
                            if (!element[matchesSelector](selector.options.accept)) {
                                continue;
                            }
                        }

                        if (selector._element !== element
                            && elements.indexOf(selector._element) === -1
                            && selectorElements.indexOf(selector._element === -1)
                            && selector.dropCheck(event)) {

                            selectorDrops.push(selector);
                            selectorElements.push(selector._element);
                        }
                    }
                }

                if (selectorElements.length) {
                    if (dropzone) {
                        selectorDrops.push(dropzone);
                        selectorElements.push(dropzone._element);
                    }

                    drop = resolveDrops(selectorElements);

                    if (drop) {
                        dropzone = selectorDrops[drop.index];

                        if (dropzone.selector) {
                            dropzone._element = selectorElements[drop.index];
                        }
                    }
                }
            }

            return dropzone? {
                dropzone: dropzone,
                element: dropzone._element
            }: null;
        }
    }

    function InteractEvent (event, action, phase, element, related) {
        var client,
            page,
            deltaSource = (target && target.options || defaultOptions).deltaSource,
            options = target? target.options: defaultOptions,
            origin = getOriginXY(target);

        element = element || target._element;

        if (action === 'gesture') {
            var average = touchAverage(event);

            page   = { x: (average.pageX   - origin.x), y: (average.pageY   - origin.y) };
            client = { x: (average.clientX - origin.x), y: (average.clientY - origin.y) };
        }
        else {

            page   = getPageXY(event);
            client = getClientXY(event);

            page.x -= origin.x;
            page.y -= origin.y;

            client.x -= origin.x;
            client.y -= origin.y;

            if (options.snapEnabled && options.snap.actions.indexOf(action) !== -1) {
                var snap = options.snap;

                this.snap = {
                    mode   : snap.mode,
                    anchors: snapStatus.anchors,
                    range  : snapStatus.range,
                    locked : snapStatus.locked,
                    x      : snapStatus.x,
                    y      : snapStatus.y,
                    realX  : snapStatus.realX,
                    realY  : snapStatus.realY,
                    dx     : snapStatus.dx,
                    dy     : snapStatus.dy
                };

                if (snapStatus.locked) {
                    page.x += snapStatus.dx;
                    page.y += snapStatus.dy;
                    client.x += snapStatus.dx;
                    client.y += snapStatus.dy;
                }
            }
        }

        if (target.options.restrict[action] && restrictStatus.restricted) {
            page.x += restrictStatus.dx;
            page.y += restrictStatus.dy;
            client.x += restrictStatus.dx;
            client.y += restrictStatus.dy;

            this.restrict = {
                dx: restrictStatus.dx,
                dy: restrictStatus.dy
            };
        }


        this.x0        = x0;
        this.y0        = y0;
        this.clientX0  = clientX0;
        this.clientY0  = clientY0;
        this.pageX     = page.x;
        this.pageY     = page.y;
        this.clientX   = client.x;
        this.clientY   = client.y;
        this.ctrlKey   = event.ctrlKey;
        this.altKey    = event.altKey;
        this.shiftKey  = event.shiftKey;
        this.metaKey   = event.metaKey;
        this.button    = event.button;
        this.target    = element;
        this.t0        = downTime;
        this.type      = action + (phase || '');

        if (related) {
            this.relatedTarget = related;
        }

        // end event dx, dy is difference between start and end points
        if (phase === 'end' || action === 'drop') {
            if (deltaSource === 'client') {
                this.dx = client.x - x0;
                this.dy = client.y - y0;
            }
            else {
                this.dx = page.x - x0;
                this.dy = page.y - y0;
            }
        }
        // copy properties from previousmove if starting inertia
        else if (phase === 'inertiastart') {
            this.dx = prevEvent.dx;
            this.dy = prevEvent.dy;
        }
        else {
            if (deltaSource === 'client') {
                this.dx = client.x - prevClientX;
                this.dy = client.y - prevClientY;
            }
            else {
                this.dx = page.x - prevX;
                this.dy = page.y - prevY;
            }
        }

        if (action === 'resize') {
            if (options.squareResize || event.shiftKey) {
                if (resizeAxes === 'y') {
                    this.dx = this.dy;
                }
                else {
                    this.dy = this.dx;
                }
                this.axes = 'xy';
            }
            else {
                this.axes = resizeAxes;

                if (resizeAxes === 'x') {
                    this.dy = 0;
                }
                else if (resizeAxes === 'y') {
                    this.dx = 0;
                }
            }
        }
        else if (action === 'gesture') {
            this.touches  = event.touches;

            if (phase === 'start') {
                this.distance = touchDistance(event);
                this.box      = touchBBox(event);
                this.scale    = 1;
                this.ds       = 0;
                this.angle    = touchAngle(event);
                this.da       = 0;
            }
            else if (phase === 'end' || event instanceof InteractEvent) {
                this.distance = prevEvent.distance;
                this.box      = prevEvent.box;
                this.scale    = prevEvent.scale;
                this.ds       = this.scale - 1;
                this.angle    = prevEvent.angle;
                this.da       = this.angle - gesture.startAngle;
            }
            else {
                this.distance = touchDistance(event);
                this.box      = touchBBox(event);
                this.scale    = this.distance / gesture.startDistance;
                this.angle    = touchAngle(event, gesture.prevAngle);

                this.ds = this.scale - gesture.prevScale;
                this.da = this.angle - gesture.prevAngle;
            }
        }

        if (phase === 'start') {
            this.timeStamp = downTime;
            this.dt        = 0;
            this.duration  = 0;
            this.speed     = 0;
            this.velocityX = 0;
            this.velocityY = 0;
        }
        else if (phase === 'inertiastart') {
            this.timeStamp = new Date().getTime();
            this.dt        = prevEvent.dt;
            this.duration  = prevEvent.duration;
            this.speed     = prevEvent.speed;
            this.velocityX = prevEvent.velocityX;
            this.velocityY = prevEvent.velocityY;
        }
        else {
            this.timeStamp = new Date().getTime();
            this.dt        = this.timeStamp - prevEvent.timeStamp;
            this.duration  = this.timeStamp - downTime;

            // change in time in seconds
            // use event sequence duration for end events
            // => average speed of the event sequence
            var dt = (phase === 'end'? this.duration: this.dt) / 1000,
                dx, dy;

            // Use natural event coordinates (without snapping/restricions)

            if (this.snap) {
                dx = this.snap.realX;
                dy = this.snap.realY;
            }
            else {
                dx = this.pageX;
                dy = this.pageY;
            }

            if (this.restrict) {
                dx -= this.restrict.dx;
                dy -= this.restrict.dy;
            }

            if (prevEvent.snap && prevEvent.snap.locked) {
                dx -= prevEvent.snap.realX;
                dy -= prevEvent.snap.realY;
            }
            else {
                dx -= prevEvent.pageX;
                dy -= prevEvent.pageY;
            }

            if (prevEvent.restrict) {
                dx += prevEvent.restrict.dx;
                dy += prevEvent.restrict.dy;
            }

            // speed and velocity in pixels per second
            this.speed = hypot(dx, dy) / dt;
            this.velocityX = dx / dt;
            this.velocityY = dy / dt;
        }

        if (phase === 'inertiastart') {
            this.targetX = this.pageX + inertiaStatus.targetX;
            this.targetY = this.pageY + inertiaStatus.targetY;
        }
    }

    InteractEvent.prototype = {
        preventDefault: blank,
        stopImmediatePropagation: function (event) {
            imPropStopped = true;
        },
        stopPropagation: blank
    };

    // Check if action is enabled globally and the current target supports it
    // If so, return the validated action. Otherwise, return null
    function validateAction (action, interactable) {
        if (typeof action !== 'string') { return null; }

        interactable = interactable || target;

        var actionType = action.indexOf('resize') !== -1? 'resize': action,
            options = (interactable || target).options;

        if ((  (actionType  === 'resize'   && options.resizable )
            || (action      === 'drag'     && options.draggable  )
            || (action      === 'gesture'  && options.gesturable))
            && actionIsEnabled[actionType]) {

            if (action === 'resize' || action === 'resizeyx') {
                action = 'resizexy';
            }

            return action;
        }
        return null;
    }

    function selectorDown (event, forceAction) {
        var action;

        // do nothing if interacting
        if (dragging || resizing || gesturing) {
            return;
        }

        if (matches.length && /mousedown|pointerdown/i.test(event.type)) {
            action = validateSelector(event, matches);
        }
        else {
            var selector,
                element = (event.target instanceof SVGElementInstance
                ? event.target.correspondingUseElement
                : event.target),
                elements;

            while (element !== document && !action) {
                matches = [];

                for (selector in selectors) {
                    elements = Element.prototype[matchesSelector] === IE8MatchesSelector?
                        document.querySelectorAll(selector): undefined;

                    if (element[matchesSelector](selector, elements)) {
                        selectors[selector]._element = element;
                        matches.push(selectors[selector]);
                    }
                }

                action = validateSelector(event, matches);
                element = element.parentNode;
            }
        }

        if (action) {
            pointerIsDown = true;
            return pointerDown(event, action);
        }
    }

    // Determine action to be performed on next pointerMove and add appropriate
    // style and event Liseners
    function pointerDown (event, forceAction) {
        // If it is the second touch of a multi-touch gesture, keep the target
        // the same if a target was set by the first touch
        // Otherwise, set the target if the pointer is not down
        if ((event.touches && event.touches.length < 2 && !target)
            || !pointerIsDown) {

            target = interactables.get(event.currentTarget);
        }

        var options = target && target.options;

        if (target && !(dragging || resizing || gesturing)) {
            var action = validateAction(forceAction || target.getAction(event)),
                average,
                page,
                client,
                origin = getOriginXY(target);

            if (PointerEvent && event instanceof PointerEvent) {
                if (target.selector) {
                    selectorGesture.addPointer(event.pointerId);
                }
                else {
                    // Dom modification seems to reset the gesture target
                    if (!target._gesture.target) {
                        target._gesture.target = target._element;
                    }

                    target._gesture.addPointer(event.pointerId);
                }
            }

            if (event.touches) {
                average = touchAverage(event);
                page = {
                    x: average.pageX,
                    y: average.pageY
                };
                client = {
                    x: average.clientX,
                    y: average.clientY
                };
            }
            else {
                page = getPageXY(event);
                client = getClientXY(event);
            }

            if (!action) {
                return event;
            }

            // Register that the pointer is down after succesfully validating
            // action. This way, a new target can be gotten in the next
            // downEvent propagation
            pointerIsDown = true;
            pointerWasMoved = false;

            if (options.styleCursor) {
                document.documentElement.style.cursor = actions[action].cursor;
            }

            resizeAxes = action === 'resizexy'?
                    'xy':
                    action === 'resizex'?
                        'x':
                        action === 'resizey'?
                            'y':
                            '';

            prepared = action;

            x0 = page.x - origin.x;
            y0 = page.y - origin.y;
            clientX0 = client.x - origin.x;
            clientY0 = client.y - origin.y;

            snapStatus.x = null;
            snapStatus.y = null;

            event.preventDefault();
            downTime = new Date().getTime();
            downEvent = event;
        }
    }

<<<<<<< HEAD
    function pointerMove (event) {
        if (pointerIsDown
            // ignore movement while inertia is active
            && (!inertiaStatus.active || (event instanceof InteractEvent && /inertiastart/.test(event.type)))) {

            if (x0 === prevX && y0 === prevY) {
                pointerWasMoved = true;
            }
=======
    function setSnapping (event, status) {
        var snap = target.options.snap,
            anchors = snap.anchors,
            page = getPageXY(event),
            origin = getOriginXY(target),
            closest,
            range,
            inRange,
            snapChanged,
            dx,
            dy,
            distance,
            i, len;
>>>>>>> daadd7ac

        status = status || snapStatus;

        status.realX = page.x;
        status.realY = page.y;

        page.x -= origin.x;
        page.y -= origin.y;

        // change to infinite range when range is negative
        if (snap.range < 0) { snap.range = Infinity; }

        // create an anchor representative for each path's returned point
        if (snap.mode === 'path') {
            anchors = [];

            for (i = 0, len = snap.paths.length; i < len; i++) {
                var path = snap.paths[i];

                if (typeof path === 'function') {
                    path = path(page.x, page.y);
                }

                anchors.push({
                    x: typeof path.x === 'number' ? path.x : page.x,
                    y: typeof path.y === 'number' ? path.y : page.y,

                    range: typeof path.range === 'number'? path.range: snap.range
                });
            }
        }

        if ((snap.mode === 'anchor' || snap.mode === 'path') && anchors.length) {
            closest = {
                anchor: null,
                distance: 0,
                range: 0,
                dx: 0,
                dy: 0
            };

            for (i = 0, len = anchors.length; i < len; i++) {
                var anchor = anchors[i];

                range = typeof anchor.range === 'number'? anchor.range: snap.range;

                dx = anchor.x - page.x;
                dy = anchor.y - page.y;
                distance = hypot(dx, dy);

                inRange = distance < range;

                // Infinite anchors count as being out of range
                // compared to non infinite ones that are in range
                if (range === Infinity && closest.inRange && closest.range !== Infinity) {
                    inRange = false;
                }

                if (!closest.anchor || (inRange?
                    // is the closest anchor in range?
                    (closest.inRange && range !== Infinity)?
                        // the pointer is relatively deeper in this anchor
                        distance / range < closest.distance / closest.range:
                        //the pointer is closer to this anchor
                        distance < closest.distance:
                    // The other is not in range and the pointer is closer to this anchor
                    (!closest.inRange && distance < closest.distance))) {

                    if (range === Infinity) {
                        inRange = true;
                    }

                    closest.anchor = anchor;
                    closest.distance = distance;
                    closest.range = range;
                    closest.inRange = inRange;
                    closest.dx = dx;
                    closest.dy = dy;

                    status.range = range;
                }
            }

            inRange = closest.inRange;
            snapChanged = (closest.anchor.x !== status.x || closest.anchor.y !== status.y);

            status.x = closest.anchor.x;
            status.y = closest.anchor.y;
            status.dx = closest.dx;
            status.dy = closest.dy;
        }
        else if (snap.mode === 'grid') {
            var gridx = Math.round((page.x - snap.gridOffset.x) / snap.grid.x),
                gridy = Math.round((page.y - snap.gridOffset.y) / snap.grid.y),

                newX = gridx * snap.grid.x + snap.gridOffset.x,
                newY = gridy * snap.grid.y + snap.gridOffset.y;

            dx = newX - page.x;
            dy = newY - page.y;

            distance = hypot(dx, dy);

            inRange = distance < snap.range;
            snapChanged = (newX !== status.x || newY !== status.y);

            status.x = newX;
            status.y = newY;
            status.dx = dx;
            status.dy = dy;

            status.range = snap.range;
        }

        status.changed = snapChanged;
        status.inRange = inRange;

        return status;
    }

    function setRestriction (event) {
        var action = interact.currentAction() || prepared,
            restriction = target && target.options.restrict[action];

        if (!action || !restriction) {
            restrictStatus.dx = 0;
            restrictStatus.dy = 0;
            restrictStatus.restricted = false;

            return;
        }

        var rect,
            page = getPageXY(event);

        if (snapStatus.locked) {
            page.x += snapStatus.xInRange || snapStatus.mode !== 'path'? snapStatus.dx: 0;
            page.y += snapStatus.yInRange || snapStatus.mode !== 'path'? snapStatus.dy: 0;
        }

        var originalPageX = page.x,
            originalPageY = page.y;

        if (restriction instanceof Element) {
            rect = interact(restriction).getRect();
        }
        else {
            if (typeof restriction === 'function') {
                restriction = restriction(page.x, page.y, target._element);
            }

            rect = restriction;

            // object is assumed to have
            // x, y, width, height or
            // left, top, right, bottom
            if ('x' in restriction && 'y' in restriction) {
                rect = {
                    left  : restriction.x,
                    top   : restriction.y,
                    right : restriction.x + restriction.width,
                    bottom: restriction.y + restriction.height
                };
            }
        }

        restrictStatus.dx = Math.max(Math.min(rect.right , page.x), rect.left) - originalPageX;
        restrictStatus.dy = Math.max(Math.min(rect.bottom, page.y), rect.top ) - originalPageY;
        restrictStatus.restricted = true;
    }

    function pointerMove (event, preEnd) {
        if (pointerIsDown) {
            if (x0 === prevX && y0 === prevY) {
                pointerWasMoved = true;
            }

            if (prepared && target) {

                if (target.options.snapEnabled
                    && target.options.snap.actions.indexOf(prepared) !== -1
                    && (!target.options.snap.endOnly || preEnd)) {

                    var origin = getOriginXY(target);

                    setSnapping(event);

                    if ((snapStatus.changed || !snapStatus.locked) && snapStatus.inRange)  {
                        snapStatus.locked = true;

                        // if snap is locked at the start of an action
                        if (!(dragging || resizing || gesturing)) {
                            // set the starting point to be the snap coorinates
                            var p = getPageXY(event),
                                c = getClientXY(event);

                            x0 = p.x - origin.x + snapStatus.dx;
                            y0 = p.y - origin.y + snapStatus.dy;

                            clientX0 = c.x - origin.x + snapStatus.dx;
                            clientY0 = c.y - origin.y + snapStatus.dy;
                        }

                        setRestriction(event);
                        actions[prepared].moveListener(event);
                    }
                    else if (snapStatus.snapChanged || !snapStatus.inRange) {
                        snapStatus.locked = false;


                        setRestriction(event);
                        actions[prepared].moveListener(event);
                    }
                }
                else {
                    setRestriction(event);

                    actions[prepared].moveListener(event);
                }
            }
        }

        if (dragging || resizing) {
            autoScroll.edgeMove(event);
        }
    }

    function dragMove (event) {
        event.preventDefault();

        var dragEvent,
            dragEnterEvent,
            dragLeaveEvent,
            dropTarget,
            leaveDropTarget;

        if (!dragging) {
            setPrevXY(downEvent);

            dragEvent = new InteractEvent(downEvent, 'drag', 'start');
            dragging = true;

            target.fire(dragEvent);

            if (!dynamicDrop) {
                calcRects(dropzones);
                for (var i = 0; i < selectorDZs.length; i++) {
                    selectorDZs[i]._elements = document.querySelectorAll(selectorDZs[i].selector);
                }
            }

            setPrevXY(dragEvent);
        }

        dragEvent  = new InteractEvent(event, 'drag', 'move');

        var draggableElement = target._element,
            drop = getDrop(dragEvent, draggableElement);

        if (drop) {
            dropTarget = drop.dropzone;
            dropElement = drop.element;
        }
        else {
            dropTarget = dropElement = null;
        }

        // Make sure that the target selector draggable's element is
        // restored after dropChecks
        target._element = draggableElement;

        if (dropElement !== prevDropElement) {
            // if there was a prevDropTarget, create a dragleave event
            if (prevDropTarget) {
                dragLeaveEvent = new InteractEvent(event, 'drag', 'leave', prevDropElement, draggableElement);

                dragEvent.dragLeave = prevDropElement;
                leaveDropTarget = prevDropTarget;
                prevDropTarget = prevDropElement = null;
            }
            // if the dropTarget is not null, create a dragenter event
            if (dropTarget) {
                dragEnterEvent      = new InteractEvent(event, 'drag', 'enter', dropElement, draggableElement);

                dragEvent.dragEnter = dropTarget._element;
                prevDropTarget      = dropTarget;
                prevDropElement     = prevDropTarget._element;
            }
        }

        target.fire(dragEvent);

        if (dragLeaveEvent) {
            leaveDropTarget.fire(dragLeaveEvent);
        }
        if (dragEnterEvent) {
            dropTarget.fire(dragEnterEvent);
        }

        setPrevXY(dragEvent);
    }

    function resizeMove (event) {
        event.preventDefault();

        var resizeEvent;

        if (!resizing) {
            setPrevXY(downEvent);

            resizeEvent = new InteractEvent(downEvent, 'resize', 'start');
            target.fire(resizeEvent);

            target.fire(resizeEvent);
            resizing = true;

            setPrevXY(resizeEvent);
        }

        resizeEvent = new InteractEvent(event, 'resize', 'move');
        target.fire(resizeEvent);

        setPrevXY(resizeEvent);
    }

    function gestureMove (event) {
        if (!event.touches || event.touches.length < 2) {
            return;
        }

        event.preventDefault();

        var gestureEvent;

        if (!gesturing) {
            setPrevXY(downEvent);

            gestureEvent = new InteractEvent(downEvent, 'gesture', 'start');
            gestureEvent.ds = 0;

            gesture.startDistance = gesture.prevDistance = gestureEvent.distance;
            gesture.startAngle = gesture.prevAngle = gestureEvent.angle;
            gesture.scale = 1;

            gesturing = true;

            target.fire(gestureEvent);

            setPrevXY(gestureEvent);
        }

        gestureEvent = new InteractEvent(event, 'gesture', 'move');
        gestureEvent.ds = gestureEvent.scale - gesture.scale;

        target.fire(gestureEvent);

        setPrevXY(gestureEvent);

        gesture.prevAngle = gestureEvent.angle;
        gesture.prevDistance = gestureEvent.distance;

        if (gestureEvent.scale !== Infinity &&
            gestureEvent.scale !== null &&
            gestureEvent.scale !== undefined  &&
            !isNaN(gestureEvent.scale)) {

            gesture.scale = gestureEvent.scale;
        }
    }

    function validateSelector (event, matches) {
        for (var i = 0, len = matches.length; i < len; i++) {
            var match = matches[i],
                action = validateAction(match.getAction(event, match), match);

            if (action) {
                target = match;

                return action;
            }
        }
    }

    function pointerOver (event) {
        if (pointerIsDown || dragging || resizing || gesturing) { return; }

        var curMatches = [],
            prevTargetElement = target && target._element,
            eventTarget = (event.target instanceof SVGElementInstance
                ? event.target.correspondingUseElement
                : event.target);

        for (var selector in selectors) {
            if (selectors.hasOwnProperty(selector)
                && selectors[selector]
                && eventTarget[matchesSelector](selector)) {

                selectors[selector]._element = eventTarget;
                curMatches.push(selectors[selector]);
            }
        }

        var elementInteractable = interactables.get(eventTarget),
            elementAction = elementInteractable
                     && validateAction(
                         elementInteractable.getAction(event),
                         elementInteractable);

        if (elementAction) {
            target = elementInteractable;
            matches = [];
        }
        else {
            if (validateSelector(event, curMatches)) {
                matches = curMatches;

                pointerHover(event, matches);
                events.addToElement(eventTarget, 'mousemove', pointerHover);
            }
            else if (target) {
                var prevTargetChildren = prevTargetElement.querySelectorAll('*');

                if (Array.prototype.indexOf.call(prevTargetChildren, eventTarget) !== -1) {

                    // reset the elements of the matches to the old target
                    for (var i = 0; i < matches.length; i++) {
                        matches[i]._element = prevTargetElement;
                    }

                    pointerHover(event, matches);
                    events.addToElement(target._element, 'mousemove', pointerHover);
                }
                else {
                    target = null;
                    matches = [];
                }
            }
        }
    }

    function pointerOut (event) {
        // Remove temporary event listeners for selector Interactables
        var eventTarget = (event.target instanceof SVGElementInstance
            ? event.target.correspondingUseElement
            : event.target);

        if (!interactables.get(eventTarget)) {
            events.removeFromElement(eventTarget, pointerHover);
        }

        if (target && target.options.styleCursor && !(dragging || resizing || gesturing)) {
            document.documentElement.style.cursor = '';
        }
    }

    // Check what action would be performed on pointerMove target if a mouse
    // button were pressed and change the cursor accordingly
    function pointerHover (event, matches) {
        if (!(pointerIsDown || dragging || resizing || gesturing)) {

            var action;

            if (matches) {
                action = validateSelector(event, matches);
            }
            else if (target) {
                action = validateAction(target.getAction(event));
            }

            if (target && target.options.styleCursor) {
                if (action) {
                    document.documentElement.style.cursor = actions[action].cursor;
                }
                else {
                    document.documentElement.style.cursor = '';
                }
            }
        }
        else {
            event.preventDefault();
        }
    }

    // End interact move events and stop auto-scroll unless inertia is enabled
    function pointerUp (event) {
        if (event.touches && event.touches.length >= 2) {
            return;
        }

<<<<<<< HEAD
        var endEvent,
            inertiaOptions = target && target.options.inertia;

        if ((dragging || resizing || gesturing)
            && target
            && target.options.inertiaEnabled
            && !inertiaStatus.active
            && event.timeStamp - prevEvent.timeStamp < 50
            && (dragging || resizing || gesturing)
            && prevEvent.speed > inertiaOptions.minSpeed
            && prevEvent.speed > inertiaOptions.endSpeed) {

            var lambda = inertiaOptions.resistance,
                inertiaDur = -Math.log(inertiaOptions.endSpeed / prevEvent.speed) / lambda;

            inertiaStatus.active        = true;
            inertiaStatus.target        = target;
            inertiaStatus.targetElement = target._element;

            inertiaStatus.startEvent = new InteractEvent(event, 'drag', 'inertiastart');
            inertiaStatus.pointerUp  = event;

            inertiaStatus.targetX  = (prevEvent.velocityX - inertiaDur) / lambda;
            inertiaStatus.targetY  = (prevEvent.velocityY - inertiaDur) / lambda;
            inertiaStatus.duration = inertiaDur;

            inertiaStatus.t0       = inertiaStatus.startEvent.timeStamp / 1000;
            inertiaStatus.vx0      = prevEvent.velocityX;
            inertiaStatus.vy0      = prevEvent.velocityY;

            inertiaStatus.i = reqFrame(inertiaFrame);

            target.fire(inertiaStatus.startEvent);

            return;
=======
        // if the target has the snap endOnly setting
        if ((dragging || resizing || gesturing) && target.options.snap.endOnly) {
            // fire a move event at the snapped coordinates
            pointerMove(event, true);
>>>>>>> daadd7ac
        }

        if (dragging) {
            endEvent = new InteractEvent(event, 'drag', 'end');

            var dropEvent,
                draggableElement = target._element,
                drop = getDrop(endEvent, draggableElement);

            if (drop) {
                dropTarget = drop.dropzone;
                dropElement = drop.element;
            }
            else {
                dropTarget = null;
                dropElement = null;
            }

            // getDrop changes target._element
            target._element = draggableElement;

            // get the most apprpriate dropzone based on DOM depth and order
            if (dropTarget) {
                dropEvent = new InteractEvent(event, 'drop', null, dropElement, draggableElement);

                endEvent.dropzone = dropElement;
            }

            // if there was a prevDropTarget (perhaps if for some reason this
            // dragend happens without the mouse moving of the previous drop
            // target)
            else if (prevDropTarget) {
                var dragLeaveEvent = new InteractEvent(event, 'drag', 'leave', dropElement, draggableElement);

                prevDropTarget.fire(dragLeaveEvent, draggableElement);

                endEvent.dragLeave = prevDropElement;
            }

            target.fire(endEvent);

            if (dropEvent) {
                dropTarget.fire(dropEvent);
            }
        }
        else if (resizing) {
            endEvent = new InteractEvent(event, 'resize', 'end');
            target.fire(endEvent);
        }
        else if (gesturing) {
            endEvent = new InteractEvent(event, 'gesture', 'end');
            target.fire(endEvent);
        }
        else if (/mouseup|touchend|pointerup/i.test(event.type) && target && pointerIsDown && !pointerWasMoved) {
            var tap = {};

            for (var prop in event) {
                    tap[prop] = event[prop];
            }

            tap.currentTarget = target._element;
            tap.type = 'tap';
            target.fire(tap);
        }

        interact.stop();
    }

    // bound to document when a listener is added to a selector interactable
    function delegateListener (event, useCapture) {
        var fakeEvent = {},
            selectors = delegatedEvents[event.type],
            selector,
            element = event.target,
            i;

        useCapture = useCapture? true: false;

        // duplicate the event so that currentTarget can be changed
        for (var prop in event) {
            fakeEvent[prop] = event[prop];
        }

        fakeEvent.preventDefault = function () {
            event.preventDefault();
        };

        // climb up document tree looking for selector matches
        while (element !== document) {
            for (selector in selectors) {
                if (element[matchesSelector](selector)) {
                    var listeners = selectors[selector];

                    fakeEvent.currentTarget = element;

                    for (i = 0; i < listeners.length; i++) {
                        if (listeners[i][1] !== useCapture) { continue; }

                        try {
                            listeners[i][0](fakeEvent);
                        }
                        catch (error) {
                            console.error('Error thrown from delegated listener: ' +
                                          '"' + selector + '" ' + event.type + ' ' +
                                          (listeners[i][0].name? listeners[i][0].name: ''));
                            console.log(error);
                        }
                    }
                }
            }

            element = element.parentNode;
        }
    }

    function delegateUseCapture (event) {
        return delegateListener.call(this, event, true);
    }

    interactables.indexOfElement = dropzones.indexOfElement = function indexOfElement (element) {
        for (var i = 0; i < this.length; i++) {
            var interactable = this[i];

            if (interactable.selector === element
                || (!interactable.selector && interactable._element === element)) {
                return i;
            }
        }
        return -1;
    };

    interactables.get = function interactableGet (element) {
        if (typeof element === 'string') {
            return selectors[element];
        }

        return this[this.indexOfElement(element)];
    };

    dropzones.get = function dropzoneGet (element) {
        return this[this.indexOfElement(element)];
    };

    function clearTargets () {
        if (target && !target.selector) {
            target = null;
        }

        dropTarget = dropElement = prevDropTarget = prevDropElement = null;
    }

    /*\
     * interact
     [ method ]
     *
     * The methods of this variable can be used to set elements as
     * interactables and also to change various default settings.
     *
     * Calling it as a function and passing an element or a valid CSS selector
     * string returns an Interactable object which has various methods to
     * configure it.
     *
     - element (Element | string) The HTML or SVG Element to interact with or CSS selector
     = (object) An @Interactable
     *
     > Usage
     | interact(document.getElementById('draggable')).draggable(true);
     |
     | var rectables = interact('rect');
     | rectables
     |     .gesturable(true)
     |     .on('gesturemove', function (event) {
     |         // something cool...
     |     })
     |     .autoScroll(true);
    \*/
    function interact (element) {
        return interactables.get(element) || new Interactable(element);
    }

    // A class for easy inheritance and setting of an Interactable's options
    function IOptions (options) {
        for (var option in defaultOptions) {
            if (options.hasOwnProperty(option)
                && typeof options[option] === typeof defaultOptions[option]) {
                this[option] = options[option];
            }
        }
    }

    IOptions.prototype = defaultOptions;

    /*\
     * Interactable
     [ property ]
     **
     * Object type returned by @interact
    \*/
    function Interactable (element, options) {
        this._element = element;
        this._iEvents = this._iEvents || {};

        if (typeof element === 'string') {
            // if the selector is invalid,
            // an exception will be raised
            document.querySelector(element);
            selectors[element] = this;
            this.selector = element;
        }
        else {
            if(element instanceof Element) {
                if (PointerEvent) {
                    events.add(this, 'pointerdown', pointerDown );
                    events.add(this, 'pointermove', pointerHover);

                    this._gesture = new Gesture();
                    this._gesture.target = element;
                }
                else {
                    events.add(this, 'mousedown' , pointerDown );
                    events.add(this, 'mousemove' , pointerHover);
                    events.add(this, 'touchstart', pointerDown );
                    events.add(this, 'touchmove' , pointerHover);
                }
            }

            elements.push(this);
        }

        interactables.push(this);

        this.set(options);
    }

    Interactable.prototype = {
        setOnEvents: function (action, phases) {
            if (action === 'drop') {
                var drop      = phases.ondrop      || phases.onDrop      || phases.drop,
                    dragenter = phases.ondragenter || phases.onDropEnter || phases.dragenter,
                    dragleave = phases.ondragleave || phases.onDropLeave || phases.dragleave;

                if (typeof drop      === 'function') { this.ondrop      = drop     ; }
                if (typeof dragenter === 'function') { this.ondragenter = dragenter; }
                if (typeof dragleave === 'function') { this.ondragleave = dragleave; }
            }
            else {
                var start     = phases.onstart     || phases.onStart     || phases.start,
                    move      = phases.onmove      || phases.onMove      || phases.move,
                    end       = phases.onend       || phases.onEnd       || phases.end,

                action = 'on' + action;

                if (typeof start === 'function') { this[action + 'start'] = start; }
                if (typeof move  === 'function') { this[action + 'move' ] = move ; }
                if (typeof end   === 'function') { this[action + 'end'  ] = end  ; }
            }

            return this;
        },

        /*\
         * Interactable.draggable
         [ method ]
         *
         * Gets or sets whether drag actions can be performed on the
         * Interactable
         *
         = (boolean) Indicates if this can be the target of drag events
         | var isDraggable = interact('ul li').draggable();
         * or
         - options (boolean | object) #optional true/false or An object with event listeners to be fired on drag events (object makes the Interactable draggable)
         = (object) This Interactable
         | interact(element).draggable({
         |     onstart: function (event) {},
         |     onmove : function (event) {},
         |     onend  : function (event) {}
         | });
        \*/
        draggable: function (options) {
            if (options instanceof Object) {
                this.options.draggable = true;
                this.setOnEvents('drag', options);

                return this;
            }

            if (typeof options === 'boolean') {
                this.options.draggable = options;

                return this;
            }

            if (options === null) {
                delete this.options.draggable;

                return this;
            }

            return this.options.draggable;
        },

        /*\
         * Interactable.dropzone
         [ method ]
         *
         * Returns or sets whether elements can be dropped onto this
         * Interactable to trigger drop events
         *
         - options (boolean | object | null) #optional The new value to be set.
         = (boolean | object) The current setting or this Interactable
        \*/
        dropzone: function (options) {
            if (options instanceof Object) {
                this.options.dropzone = true;
                this.setOnEvents('drop', options);
                this.accept(options.accept);

                (this.selector? selectorDZs: dropzones).push(this);

                if (!dynamicDrop && !this.selector) {
                    this.rect = this.getRect();
                }
                return this;
            }

            if (typeof options === 'boolean') {
                if (options) {
                    (this.selector? selectorDZs: dropzones).push(this);

                    if (!dynamicDrop && !this.selector) {
                        this.rect = this.getRect();
                    }
                }
                else {
                    var array = this.selector? selectorDZs: dropzones,
                        index = array.indexOf(this);
                    if (index !== -1) {
                        array.splice(index, 1);
                    }
                }

                this.options.dropzone = options;

                return this;
            }

            if (options === null) {
                delete this.options.dropzone;

                return this;
            }

            return this.options.dropzone;
        },

        /*\
         * Interactable.dropCheck
         [ method ]
         *
         * The default function to determine if a dragend event occured over
         * this Interactable's element. Can be overridden using
         * @Interactable.dropChecker.
         *
         - event (MouseEvent | TouchEvent) The event that ends a drag
         = (boolean) whether the pointer was over this Interactable
        \*/
        dropCheck: function (event, draggableElement) {
            var page = getPageXY(event),
                horizontal,
                vertical;

            if (dynamicDrop) {
                this.rect = this.getRect();
            }
            horizontal = (page.x > this.rect.left) && (page.x < this.rect.right);
            vertical   = (page.y > this.rect.top ) && (page.y < this.rect.bottom);

            return horizontal && vertical;
        },

        /*\
         * Interactable.dropChecker
         [ method ]
         *
         * Gets or sets the function used to check if a dragged element is
         * over this Interactable. See @Interactable.dropCheck.
         *
         - checker (function) #optional
         * The checker is a function which takes a mouseUp/touchEnd event as a
         * parameter and returns true or false to indicate if the the current
         * draggable can be dropped into this Interactable
         *
         = (Function | Interactable) The checker function or this Interactable
        \*/
        dropChecker: function (newValue) {
            if (typeof newValue === 'function') {
                this.dropCheck = newValue;

                return this;
            }
            return this.dropCheck;
        },

        /*\
         * Interactable.accept
         [ method ]
         *
         * Gets or sets the Element or CSS selector match that this
         * Interactable accepts if it is a dropzone.
         *
         - newValue (Element | string | null) #optional
         * If it is an Element, then only that element can be dropped into this dropzone.
         * If it is a string, the element being dragged must match it as a selector.
         * If it is null, the accept options is cleared - it accepts any element.
         *
         = (string | Element | null | Interactable) The current accept option if given `undefined` or this Interactable
        \*/
        accept: function (newValue) {
            if (newValue instanceof Element) {
                this.options.accept = newValue;

                return this;
            }

            if (typeof newValue === 'string') {
                // test if it is a valid CSS selector
                document.querySelector(newValue);
                this.options.accept = newValue;

                return this;
            }

            if (newValue === null) {
                delete this.options.accept;

                return this;
            }

            return this.options.accept;
        },

        /*\
         * Interactable.resizable
         [ method ]
         *
         * Gets or sets whether resize actions can be performed on the
         * Interactable
         *
         = (boolean) Indicates if this can be the target of resize elements
         | var isResizeable = interact('input[type=text]').resizable();
         * or
         - options (boolean | object) #optional true/false or An object with event listeners to be fired on resize events (object makes the Interactable resizable)
         = (object) This Interactable
         | interact(element).resizable({
         |     onstart: function (event) {},
         |     onmove : function (event) {},
         |     onend  : function (event) {}
         | });
        \*/
        resizable: function (options) {
            if (options instanceof Object) {
                this.options.resizable = true;
                this.setOnEvents('resize', options);

                return this;
            }
            if (typeof options === 'boolean') {
                this.options.resizable = options;

                return this;
            }
            return this.options.resizable;
        },

        // misspelled alias
        resizeable: blank,

        /*\
         * Interactable.squareResize
         [ method ]
         *
         * Gets or sets whether resizing is forced 1:1 aspect
         *
         = (boolean) Current setting
         * 
         * or
         *
         - newValue (boolean) #optional
         = (object) this Interactable
        \*/
        squareResize: function (newValue) {
            if (typeof newValue === 'boolean') {
                this.options.squareResize = newValue;

                return this;
            }

            if (newValue === null) {
                delete this.options.squareResize;

                return this;
            }

            return this.options.squareResize;
        },

        /*\
         * Interactable.gesturable
         [ method ]
         *
         * Gets or sets whether multitouch gestures can be performed on the
         * Interactable's element
         *
         = (boolean) Indicates if this can be the target of gesture events
         | var isGestureable = interact(element).gesturable();
         * or
         - options (boolean | object) #optional true/false or An object with event listeners to be fired on gesture events (makes the Interactable gesturable)
         = (object) this Interactable
         | interact(element).gesturable({
         |     onmove: function (event) {}
         | });
        \*/
        gesturable: function (options) {
            if (options instanceof Object) {
                this.options.gesturable = true;
                this.setOnEvents('gesture', options);

                return this;
            }

            if (typeof options === 'boolean') {
                this.options.gesturable = options;

                return this;
            }

            if (options === null) {
                delete this.options.gesturable;

                return this;
            }

            return this.options.gesturable;
        },

        // misspelled alias
        gestureable: blank,

        /*\
         * Interactable.autoScroll
         [ method ]
         *
         * Returns or sets whether or not any actions near the edges of the
         * window/container trigger autoScroll for this Interactable
         *
         = (boolean | object)
         * `false` if autoScroll is disabled; object with autoScroll properties
         * if autoScroll is enabled
         *
         * or
         *
         - options (object | boolean | null) #optional
         * options can be:
         * - an object with margin, distance and interval properties,
         * - true or false to enable or disable autoScroll or
         * - null to use default settings
         = (Interactable) this Interactable
        \*/
        autoScroll: function (options) {
            var defaults = defaultOptions.autoScroll;

            if (options instanceof Object) {
                var autoScroll = this.options.autoScroll;

                if (autoScroll === defaults) {
                   autoScroll = this.options.autoScroll = {
                       margin   : defaults.margin,
                       distance : defaults.distance,
                       interval : defaults.interval,
                       container: defaults.container
                   };
                }

                autoScroll.margin = this.validateSetting('autoScroll', 'margin', options.margin);
                autoScroll.speed  = this.validateSetting('autoScroll', 'speed' , options.speed);

                autoScroll.container =
                    (options.container instanceof Element || options.container instanceof window.Window
                     ? options.container
                     : defaults.container);


                this.options.autoScrollEnabled = true;
                this.options.autoScroll = autoScroll;

                return this;
            }

            if (typeof options === 'boolean') {
                this.options.autoScrollEnabled = options;

                return this;
            }

            if (options === null) {
                delete this.options.autoScrollEnabled;
                delete this.options.autoScroll;

                return this;
            }

            return (this.options.autoScrollEnabled
                ? this.options.autoScroll
                : false);
        },

        /*\
         * Interactable.snap
         [ method ]
         **
         * Returns or sets if and how action coordinates are snapped
         **
         = (boolean | object) `false` if snap is disabled; object with snap properties if snap is enabled
         **
         * or
         **
         - options (object | boolean | null) #optional
         = (Interactable) this Interactable
         > Usage
         | interact('.handle').snap({
         |     mode        : 'grid',
         |     range       : Infinity,
         |     grid        : { x: 100, y: 100 },
         |     gridOffset  : { x:   0, y:   0 },
         | });
         |
         | interact('.handle').snap({
         |     mode        : 'anchor',
         |     anchors     : [
         |         { x: 100, y: 100, range: 25 },
         |         { x: 200, y: 200 }
         |     ]
         | });
         |
         | interact(document.querySelector('#thing')).snap({
         |     mode : 'path',
         |     paths: [
         |         {
         |             x: 100,
         |             y: 100,
         |             range: 25
         |         },
         |         function (x, y) {
         |             return {
         |                 x: x,
         |                 y: (75 + 50 * Math.sin(x * 0.04)),
         |                 range: 40
         |             };
         |         }]
         | })
        \*/
        snap: function (options) {
            var defaults = defaultOptions.snap;

            if (options instanceof Object) {
                var snap = this.options.snap;

                if (snap === defaults) {
                   snap = {};
                }

                snap.mode       = this.validateSetting('snap', 'mode'      , options.mode);
                snap.endOnly    = this.validateSetting('snap', 'endOnly'   , options.endOnly);
                snap.actions    = this.validateSetting('snap', 'actions'   , options.actions);
                snap.range      = this.validateSetting('snap', 'range'     , options.range);
                snap.paths      = this.validateSetting('snap', 'paths'     , options.paths);
                snap.grid       = this.validateSetting('snap', 'grid'      , options.grid);
                snap.gridOffset = this.validateSetting('snap', 'gridOffset', options.gridOffset);
                snap.anchors    = this.validateSetting('snap', 'anchors'   , options.anchors);

                this.options.snapEnabled = true;
                this.options.snap = snap;

                return this;
            }

            if (typeof options === 'boolean') {
                this.options.snapEnabled = options;

                return this;
            }

            if (options === null) {
                delete this.options.snapEnabled;
                delete this.options.snap;

                return this;
            }

            return (this.options.snapEnabled
                ? this.options.snap
                : false);
        },

        /*\
         * Interactable.inertia
         [ method ]
         **
         * Returns or sets if and how events continue to run after the pointer is released
         **
         = (boolean | object) `false` if inertia is disabled; `object` with inertia properties if inertia is enabled
         **
         * or
         **
         - options (object | boolean | null) #optional
         = (Interactable) this Interactable
         > Usage
         | // enable and use default settings
         | interact(element).inertia(true);
         |
         | // enable and use custom settings
         | interact(element).inertia({
         |     // value greater than 0
         |     // high values slow the object down more quickly
         |     resistance  : 16,
         |
         |     // the minimum launch speed that results in inertiastart
         |     minSpeed    : 200,
         |
         |     // inertia will stop when the object slows down to this speed
         |     endSpeed    : 20
         | });
         |
         | // reset custom settings and use all defaults
         | interact(element).inertia(null);
        \*/
        inertia: function (options) {
            var defaults = defaultOptions.inertia;

            if (options instanceof Object) {
                var inertia = this.options.inertia;

                if (inertia === defaults) {
                   inertia = this.options.inertia = {
                       resistance: defaults.resistance,
                       minSpeed  : defaults.minSpeed,
                       endSpeed  : defaults.endSpeed
                   };
                }

                inertia.resistance = this.validateSetting('inertia', 'resistance', options.resistance);
                inertia.minSpeed   = this.validateSetting('inertia', 'minSpeed'  , options.minSpeed);
                inertia.endSpeed   = this.validateSetting('inertia', 'endSpeed'  , options.endSpeed);

                this.options.inertiaEnabled = true;
                this.options.inertia = inertia;

                return this;
            }

            if (typeof options === 'boolean') {
                this.options.inertiaEnabled = options;

                return this;
            }

            if (options === null) {
                delete this.options.inertiaEnabled;
                delete this.options.inertia;

                return this;
            }

            return (this.options.inertiaEnabled
                ? this.options.inertia
                : false);
        },

        /*\
         * Interactable.getAction
         [ method ]
         *
         * The default function to get the action resulting from a pointer
         * event. overridden using @Interactable.actionChecker
         *
         - event (object) The mouse/touch event
         *
         = (string | null) The action (drag/resize[axes]/gesture) or null if none can be performed
        \*/
        getAction: function actionCheck (event) {
            var rect = this.getRect(),
                right,
                bottom,
                action,
                page = getPageXY(event),
                options = this.options;

            if (actionIsEnabled.resize && options.resizable) {
                right  = page.x > (rect.right  - margin);
                bottom = page.y > (rect.bottom - margin);
            }

            if (actionIsEnabled.gesture &&
                    event.touches && event.touches.length >= 2 &&
                    !(dragging || resizing)) {
                action = 'gesture';
            }
            else {
                resizeAxes = (right?'x': '') + (bottom?'y': '');
                action = (resizeAxes)?
                    'resize' + resizeAxes:
                    actionIsEnabled.drag && options.draggable?
                        'drag':
                        null;
            }

            return action;
        },

        /*\
         * Interactable.actionChecker
         [ method ]
         *
         * Gets or sets the function used to check action to be performed on
         * pointerDown
         *
         - checker (function) #optional A function which takes a mouse or touch event event as a parameter and returns 'drag' 'resize' or 'gesture' or null
         = (Function | Interactable) The checker function or this Interactable
        \*/
        actionChecker: function (newValue) {
            if (typeof newValue === 'function') {
                this.getAction = newValue;

                return this;
            }

            if (newValue === null) {
                delete this.options.getAction;

                return this;
            }

            return this.getAction;
        },

        /*\
         * Interactable.getRect
         [ method ]
         *
         * The default function to get an Interactables bounding rect. Can be
         * overridden using @Interactable.rectChecker.
         *
         = (object) The object's bounding rectangle. The properties are numbers with no units.
         o {
         o     top: -,
         o     left: -, 
         o     bottom: -,
         o     right: -,
         o     width: -,
         o     height: -
         o }
        \*/
        getRect: function rectCheck () {
            if (this.selector && !(this._element instanceof Element)) {
                this._element = document.querySelector(this.selector);
            }

            return getElementRect(this._element);
        },

        /*\
         * Interactable.rectChecker
         [ method ]
         *
         * Returns or sets the function used to calculate the interactable's
         * element's rectangle
         *
         - checker (function) #optional A function which returns this Interactable's bounding rectangle. See @Interactable.getRect
         = (function | object) The checker function or this Interactable
        \*/
        rectChecker: function (newValue) {
            if (typeof newValue === 'function') {
                this.getRect = newValue;

                return this;
            }

            if (newValue === null) {
                delete this.options.getRect;

                return this;
            }

            return this.getRect;
        },

        /*\
         * Interactable.styleCursor
         [ method ]
         *
         * Returns or sets whether the action that would be performed when the
         * mouse on the element are checked on `mousemove` so that the cursor
         * may be styled appropriately
         *
         - newValue (function) #optional
         = (Function | Interactable) The current setting or this Interactable
        \*/
        styleCursor: function (newValue) {
            if (typeof newValue === 'boolean') {
                this.options.styleCursor = newValue;

                return this;
            }

            if (newValue === null) {
                delete this.options.styleCursor;

                return this;
            }

            return this.options.styleCursor;
        },

        /*\
         * Interactable.origin
         [ method ]
         *
         * Gets or sets the origin of the Interactable's element.  The x and y
         * of the origin will be subtracted from action event coordinates.
         *
         - origin (object) #optional An object with x and y properties which are numbers
         * OR
         - origin (Element) #optional An HTML or SVG Element whose rect will be used
         **
         = (object) The current origin or this Interactable
        \*/
        origin: function (newValue) {
            if (newValue instanceof Object) {
                this.options.origin = newValue;

                return this;
            }

            if (newValue === null) {
                delete this.options.origin;

                return this;
            }

            return this.options.origin;
        },

        /*\
         * Interactable.deltaSource
         [ method ]
         *
         * Returns or sets the mouse coordinate types used to calculate the
         * movement of the pointer.
         *
         - source (string) #optional Use 'client' if you will be scrolling while interacting; Use 'page' if you want autoScroll to work
         = (string | object) The current deltaSource or this Interactable
        \*/
        deltaSource: function (newValue) {
            if (newValue === 'page' || newValue === 'client') {
                this.options.deltaSource = newValue;

                return this;
            }

            if (newValue === null) {
                delete this.options.deltaSource;

                return this;
            }

            return this.options.deltaSource;
        },

        /*\
         * Interactable.restrict
         [ method ]
         *
         * Returns or sets the rectangles within which actions on this
         * interactable (after snap calculations) are restricted.
         *
         - newValue (object) #optional an object with keys drag, resize, and/or gesture and rects or Elements as values
         = (object) The current restrictions object or this Interactable
         **
         | interact(element).restrict({
         |     // the rect will be `interactable(element.parentNode).getRect()`
         |     drag: element.parentNode,
         |
         |     // x and y are relative to the the interactable's origin
         |     resize: { x: 100, y: 100, width: 200, height: 200 }
         | })
        \*/
        restrict: function (newValue) {
            if (newValue === undefined) {
                return this.options.restrict;
            }

            if (newValue instanceof Object) {
                var newRestrictions = {};

                if (newValue.drag instanceof Object) {
                    newRestrictions.drag = newValue.drag;
                }
                if (newValue.resize instanceof Object) {
                    newRestrictions.resize = newValue.resize;
                }
                if (newValue.gesture instanceof Object) {
                    newRestrictions.gesture = newValue.gesture;
                }

                this.options.restrict = newRestrictions;
            }

            else if (newValue === null) {
               delete this.options.restrict;
            }

            return this;
        },

        /*\
         * Interactable.validateSetting
         [ method ]
         *
         - context (string) eg. 'snap', 'autoScroll'
         - option (string) The name of the value being set
         - value (any type) The value being validated
         *
         = (typeof value) A valid value for the give context-option pair
         * - null if defaultOptions[context][value] is undefined
         * - value if it is the same type as defaultOptions[context][value],
         * - this.options[context][value] if it is the same type as defaultOptions[context][value],
         * - or defaultOptions[context][value]
        \*/
        validateSetting: function (context, option, value) {
            var defaults = defaultOptions[context],
                current = this.options[context];

            if (defaults !== undefined && defaults[option] !== undefined) {
                if ('objectTypes' in defaults && defaults.objectTypes.test(option)) {
                    if (value instanceof Object) { return value; }
                    else {
                        return (option in current && current[option] instanceof Object
                            ? current [option]
                            : defaults[option]);
                    }
                }

                if ('arrayTypes' in defaults && defaults.arrayTypes.test(option)) {
                    if (value instanceof Array) { return value; }
                    else {
                        return (option in current && current[option] instanceof Array
                            ? current[option]
                            : defaults[option]);
                    }
                }

                if ('stringTypes' in defaults && defaults.stringTypes.test(option)) {
                    if (typeof value === 'string') { return value; }
                    else {
                        return (option in current && typeof current[option] === 'string'
                            ? current[option]
                            : defaults[option]);
                    }
                }

                if ('numberTypes' in defaults && defaults.numberTypes.test(option)) {
                    if (typeof value === 'number') { return value; }
                    else {
                        return (option in current && typeof current[option] === 'number'
                            ? current[option]
                            : defaults[option]);
                    }
                }

                if ('boolTypes' in defaults && defaults.boolTypes.test(option)) {
                    if (typeof value === 'boolean') { return value; }
                    else {
                        return (option in current && typeof current[option] === 'boolean'
                            ? current[option]
                            : defaults[option]);
                    }
                }

                if ('elementTypes' in defaults && defaults.elementTypes.test(option)) {
                    if (value instanceof Element) { return value; }
                    else {
                        return (option in current && current[option] instanceof Element
                            ? current[option]
                            : defaults[option]);
                    }
                }
            }

            return null;
        },

        /*\
         * Interactable.element
         [ method ]
         *
         * If this is not a selector Interactable, it returns the element this
         * interactable represents
         *
         = (Element) HTML / SVG Element
        \*/
        element: function () {
            return this._element;
        },

        /*\
         * Interactable.fire
         [ method ]
         *
         * Calls listeners for the given InteractEvent type bound globablly
         * and directly to this Interactable
         *
         - iEvent (InteractEvent) The InteractEvent object to be fired on this Interactable
         = (Interactable) this Interactable
        \*/
        fire: function (iEvent) {
            if (!(iEvent && iEvent.type) || eventTypes.indexOf(iEvent.type) === -1) {
                return this;
            }

            var listeners,
                fireState = 0,
                i = 0,
                len,
                onEvent = 'on' + iEvent.type;

            // Try-catch and loop so an exception thrown from a listener
            // doesn't ruin everything for everyone
            while (fireState < 3) {
                try {
                    switch (fireState) {
                        // Interactable#on() listeners
                        case fireStates.directBind:
                            if (iEvent.type in this._iEvents) {
                            listeners = this._iEvents[iEvent.type];

                            for (len = listeners.length; i < len && !imPropStopped; i++) {
                                listeners[i](iEvent);
                            }
                            break;
                        }

                        break;

                        // interactable.onevent listener
                        case fireStates.onevent:
                            if (typeof this[onEvent] === 'function') {
                            this[onEvent](iEvent);
                        }
                        break;

                        // interact.on() listeners
                        case fireStates.globalBind:
                            if (iEvent.type in globalEvents && (listeners = globalEvents[iEvent.type]))  {

                            for (len = listeners.length; i < len && !imPropStopped; i++) {
                                listeners[i](iEvent);
                            }
                        }
                    }

                    i = 0;
                    fireState++;
                }
                catch (error) {
                    console.error('Error thrown from ' + iEvent.type + ' listener');
                    console.error(error);
                    i++;

                    if (fireState === fireStates.onevent) {
                        fireState++;
                    }
                }
            }

            imPropStopped = false;

            return this;
        },

        /*\
         * Interactable.on
         [ method ]
         *
         * Binds a listener for an InteractEvent or DOM event.
         *
         - eventType  (string)   The type of event to listen for
         - listener   (function) The function to be called on that event
         - useCapture (boolean) #optional useCapture flag for addEventListener
         = (object) This Interactable
        \*/
        on: function (eventType, listener, useCapture) {
            if (eventType === 'wheel') {
                eventType = wheelEvent;
            }

            if (eventTypes.indexOf(eventType) !== -1) {
                // if this type of event was never bound to this Interactable
                if (!(eventType in this._iEvents)) {
                    this._iEvents[eventType] = [listener];
                }
                // if the event listener is not already bound for this type
                else if (this._iEvents[eventType].indexOf(listener) === -1) {
                    this._iEvents[eventType].push(listener);
                }
            }
            // delegated event for selector
            else if (this.selector) {
                if (!delegatedEvents[eventType]) {
                    delegatedEvents[eventType] = {};
                }

                var delegated = delegatedEvents[eventType];

                if (!delegated[this.selector]) {
                    delegated[this.selector] = [];
                }

                // keep listener and useCapture flag
                delegated[this.selector].push([listener, useCapture? true: false]);

                // add appropriate delegate listener
                events.add(docTarget,
                           eventType,
                           useCapture? delegateUseCapture: delegateListener,
                           useCapture);
            }
            else {
                events.add(this, eventType, listener, useCapture);
            }

            return this;
        },

        /*\
         * Interactable.off
         [ method ]
         *
         * Removes an InteractEvent or DOM event listener
         *
         - eventType  (string)   The type of event that was listened for
         - listener   (function) The listener function to be removed
         - useCapture (boolean) #optional useCapture flag for removeEventListener
         = (object) This Interactable
        \*/
        off: function (eventType, listener, useCapture) {
            var eventList,
                index = -1;

            // convert to boolean
            useCapture = useCapture? true: false;

            if (eventType === 'wheel') {
                eventType = wheelEvent;
            }

            // if it is an action event type
            if (eventTypes.indexOf(eventType) !== -1) {
                eventList = this._iEvents[eventType];

                if (eventList && (index = eventList.indexOf(listener)) !== -1) {
                    this._iEvents[eventType].splice(index, 1);
                }
            }
            // delegated event
            else if (this.selector) {
                var delegated = delegatedEvents[eventType];

                if (delegated && (eventList = delegated[this.selector])) {

                    // look for listener with matching useCapture flag
                    for (index = 0; index < eventList.length; index++) {
                        if (eventList[index][1] === useCapture) {
                            break;
                        }
                    }

                    // remove found listener from delegated list
                    if (index < eventList.length) {
                        eventList.splice(index, 1);
                    }
                }
            }
            // remove listener from this Interatable's element
            else {
                events.remove(this._element, listener, useCapture);
            }

            return this;
        },

        /*\
         * Interactable.set
         [ method ]
         *
         * Reset the options of this Interactable
         - options (object) The new settings to apply
         = (object) This Interactablw
        \*/
        set: function (options) {
            if (!options || typeof options !== 'object') {
                options = {};
            }
            this.options = new IOptions(options);

            this.draggable  ('draggable'   in options? options.draggable  : this.options.draggable  );
            this.dropzone   ('dropzone'    in options? options.dropzone   : this.options.dropzone   );
            this.resizable ('resizable'  in options? options.resizable : this.options.resizable );
            this.gesturable('gesturable' in options? options.gesturable: this.options.gesturable);

            if ('autoScroll'  in options) { this.autoScroll (options.autoScroll ); }

            return this;
        },

        /*\
         * Interactable.unset
         [ method ]
         *
         * Remove this interactable from the list of interactables and remove
         * it's drag, drop, resize and gesture capabilities
         *
         = (object) @interact
        \*/
        unset: function () {
            events.remove(this, 'all');

            if (typeof this.selector === 'string') {
                delete selectors[this.selector];
            }
            else {
                events.remove(this, 'all');
                if (this.options.styleCursor) {
                    this._element.style.cursor = '';
                }

                if (this._gesture) {
                    this._gesture.target = null;
                }

                elements.splice(elements.indexOf(this.element()));
            }

            this.dropzone(false);

            interactables.splice(interactables.indexOf(this), 1);

            return interact;
        }
    };

    Interactable.prototype.gestureable = Interactable.prototype.gesturable;
    Interactable.prototype.resizeable = Interactable.prototype.resizable;

    /*\
     * interact.isSet
     [ method ]
     *
     * Check if an element has been set
     - element (Element) The Element being searched for
     = (boolean) Indicates if the element or CSS selector was previously passed to interact
    \*/
    interact.isSet = function(element) {
        return interactables.indexOfElement(element) !== -1;
    };

    /*\
     * interact.on
     [ method ]
     *
     * Adds a global listener for an InteractEvent or adds a DOM event to
     * `document`
     *
     - type       (string)   The type of event to listen for
     - listener   (function) The function to be called on that event
     - useCapture (boolean) #optional useCapture flag for addEventListener
     = (object) interact
    \*/
    interact.on = function (type, listener, useCapture) {
        // if it is an InteractEvent type, add listener to globalEvents
        if (eventTypes.indexOf(type) !== -1) {
            // if this type of event was never bound
            if (!globalEvents[type]) {
                globalEvents[type] = [listener];
            }

            // if the event listener is not already bound for this type
            else if (globalEvents[type].indexOf(listener) === -1) {

                globalEvents[type].push(listener);
            }
        }
        // If non InteratEvent type, addEventListener to document
        else {
            events.add(docTarget, type, listener, useCapture);
        }

        return interact;
    };

    /*\
     * interact.off
     [ method ]
     *
     * Removes a global InteractEvent listener or DOM event from `document`
     *
     - type       (string)   The type of event that was listened for
     - listener   (function) The listener function to be removed
     - useCapture (boolean) #optional useCapture flag for removeEventListener
     = (object) interact
    \*/
    interact.off = function (type, listener, useCapture) {
        if (eventTypes.indexOf(type) === -1) {
            events.remove(docTarget, type, listener, useCapture);
        }
        else {
            var index;

            if (type in globalEvents
                && (index = globalEvents[type].indexOf(listener)) !== -1) {
                globalEvents[type].splice(index, 1);
            }
        }

        return interact;
    };

    /*\
     * interact.simulate
     [ method ]
     *
     * Simulate pointer down to begin to interact with an interactable element
     - action       (string)  The action to be performed - drag, resize, etc.
     - element      (Element) The DOM Element to resize/drag
     - pointerEvent (object) #optional Pointer event whose pageX/Y coordinates will be the starting point of the interact drag/resize
     = (object) interact
    \*/
    interact.simulate = function (action, element, pointerEvent) {
        var event = {},
            prop,
            clientRect;

        if (action === 'resize') {
            action = 'resizexy';
        }
        // return if the action is not recognised
        if (!(action in actions)) {
            return interact;
        }

        if (pointerEvent) {
            for (prop in pointerEvent) {
                if (pointerEvent.hasOwnProperty(prop)) {
                    event[prop] = pointerEvent[prop];
                }
            }
        }
        else {
            clientRect = (target._element instanceof SVGElement)?
                element.getBoundingClientRect():
                clientRect = element.getClientRects()[0];

            if (action === 'drag') {
                event.pageX = clientRect.left + clientRect.width / 2;
                event.pageY = clientRect.top + clientRect.height / 2;
            }
            else {
                event.pageX = clientRect.right;
                event.pageY = clientRect.bottom;
            }
        }

        event.target = event.currentTarget = element;
        event.preventDefault = event.stopPropagation = blank;

        pointerDown(event, action);

        return interact;
    };

    /*\
     * interact.enableDragging
     [ method ]
     *
     * Returns or sets whether dragging is enabled for any Interactables
     *
     - newValue (boolean) #optional `true` to allow the action; `false` to disable action for all Interactables
     = (boolean | object) The current setting or interact
    \*/
    interact.enableDragging = function (newValue) {
        if (newValue !== null && newValue !== undefined) {
            actionIsEnabled.drag = newValue;

            return interact;
        }
        return actionIsEnabled.drag;
    };

    /*\
     * interact.enableResizing
     [ method ]
     *
     * Returns or sets whether resizing is enabled for any Interactables
     *
     - newValue (boolean) #optional `true` to allow the action; `false` to disable action for all Interactables
     = (boolean | object) The current setting or interact
    \*/
    interact.enableResizing = function (newValue) {
        if (newValue !== null && newValue !== undefined) {
            actionIsEnabled.resize = newValue;

            return interact;
        }
        return actionIsEnabled.resize;
    };

    /*\
     * interact.enableGesturing
     [ method ]
     *
     * Returns or sets whether gesturing is enabled for any Interactables
     *
     - newValue (boolean) #optional `true` to allow the action; `false` to disable action for all Interactables
     = (boolean | object) The current setting or interact
    \*/
    interact.enableGesturing = function (newValue) {
        if (newValue !== null && newValue !== undefined) {
            actionIsEnabled.gesture = newValue;

            return interact;
        }
        return actionIsEnabled.gesture;
    };

    interact.eventTypes = eventTypes;

    /*\
     * interact.debug
     [ method ]
     *
     * Returns debugging data
     = (object) An object with properties that outline the current state and expose internal functions and variables
    \*/
    interact.debug = function () {
        return {
            target                : target,
            dragging              : dragging,
            resizing              : resizing,
            gesturing             : gesturing,
            prepared              : prepared,

            prevX                 : prevX,
            prevY                 : prevY,
            x0                    : x0,
            y0                    : y0,

            inertia               : inertiaStatus,

            downTime              : downTime,
            downEvent             : downEvent,
            prevEvent             : prevEvent,

            Interactable          : Interactable,
            IOptions              : IOptions,
            interactables         : interactables,
            dropzones             : dropzones,
            pointerIsDown         : pointerIsDown,
            defaultOptions        : defaultOptions,

            actions               : actions,
            dragMove              : dragMove,
            resizeMove            : resizeMove,
            gestureMove           : gestureMove,
            pointerUp             : pointerUp,
            pointerDown           : pointerDown,
            pointerMove           : pointerMove,
            pointerHover          : pointerHover,

            events                : events,
            globalEvents          : globalEvents,
            delegatedEvents       : delegatedEvents,

            log: function () {
                console.log('target         :  ' + target);
                console.log('prevX, prevY   :  ' + prevX, prevY);
                console.log('x0, y0         :  ' + x0, y0);
                console.log('supportsTouch  :  ' + supportsTouch);
                console.log('pointerIsDown  :  ' + pointerIsDown);
                console.log('currentAction  :  ' + interact.currentAction());
            }
        };
    };

    // expose the functions used to caluclate multi-touch properties
    interact.getTouchAverage  = touchAverage;
    interact.getTouchBBox     = touchBBox;
    interact.getTouchDistance = touchDistance;
    interact.getTouchAngle    = touchAngle;

    interact.getElementRect   = getElementRect;

    /*\
     * interact.margin
     [ method ]
     *
     * Returns or sets the margin for autocheck resizing used in
     * @Interactable.getAction. That is the distance from the bottom and right
     * edges of an element clicking in which will start resizing
     *
     - newValue (number) #optional
     = (number | interact) The current margin value or interact
    \*/
    interact.margin = function (newvalue) {
        if (typeof newvalue === 'number') {
            margin = newvalue;

            return interact;
        }
        return margin;
    };

    /*\
     * interact.styleCursor
     [ styleCursor ]
     *
     * Returns or sets whether the cursor style of the document is changed
     * depending on what action is being performed
     *
     - newValue (boolean) #optional
     = (boolean | interact) The current setting of interact
    \*/
    interact.styleCursor = function (newValue) {
        if (typeof newValue === 'boolean') {
            defaultOptions.styleCursor = newValue;

            return interact;
        }
        return defaultOptions.styleCursor;
    };

    /*\
     * interact.autoScroll
     [ method ]
     *
     * Returns or sets whether or not actions near the edges of the window or
     * specified container element trigger autoScroll by default
     *
     - options (boolean | object) true or false to simply enable or disable or an object with margin, distance, container and interval properties
     = (object) interact
     * or
     = (boolean | object) `false` if autoscroll is disabled and the default autoScroll settings if it is enabled
    \*/
    interact.autoScroll = function (options) {
        var defaults = defaultOptions.autoScroll;

        if (options instanceof Object) {
            defaultOptions.autoScrollEnabled = true;

            if (typeof (options.margin) === 'number') { defaults.margin = options.margin;}
            if (typeof (options.speed)  === 'number') { defaults.speed  = options.speed ;}

            defaults.container =
                (options.container instanceof Element || options.container instanceof window.Window
                 ? options.container
                 : defaults.container);

            return interact;
        }

        if (typeof options === 'boolean') {
            defaultOptions.autoScrollEnabled = options;

            return interact;
        }

        // return the autoScroll settings if autoScroll is enabled
        // otherwise, return false
        return defaultOptions.autoScrollEnabled? defaults: false;
    };

    /*\
     * interact.snap
     [ method ]
     *
     * Returns or sets whether actions are constrained to a grid or a
     * collection of coordinates
     *
     - options (boolean | object) #optional New settings
     * `true` or `false` to simply enable or disable
     * or an object with some of the following properties
     o {
     o     mode   : 'grid', 'anchor' or 'path',
     o     range  : the distance within which snapping to a point occurs,
     o     grid   : {
     o         x: the distance between x-axis snap points,
     o         y: the distance between y-axis snap points
     o     },
     o     gridOffset: {
     o             x, y: the x/y-axis values of the grid origin
     o     },
     o     anchors: [
     o         {
     o             x: x coordinate to snap to,
     o             y: y coordinate to snap to,
     o             range: optional range for this anchor
     o         }
     o         {
     o             another anchor
     o         }
     o     ]
     o }
     *
     = (object | interact) The default snap settings object or interact
    \*/
    interact.snap = function (options) {
        var snap = defaultOptions.snap;

        if (options instanceof Object) {
            defaultOptions.snapEnabled = true;

            if (typeof options.mode    === 'string' ) { snap.mode    = options.mode;    }
            if (typeof options.endOnly === 'boolean') { snap.endOnly = options.endOnly; }
            if (typeof options.range   === 'number' ) { snap.range   = options.range;   }
            if (options.actions    instanceof Array ) { snap.actions    = options.actions;    }
            if (options.anchors    instanceof Array ) { snap.anchors    = options.anchors;    }
            if (options.grid       instanceof Object) { snap.grid       = options.grid;       }
            if (options.gridOffset instanceof Object) { snap.gridOffset = options.gridOffset; }

            return interact;
        }
        if (typeof options === 'boolean') {
            defaultOptions.snapEnabled = options;

            return interact;
        }

        return {
            enabled   : defaultOptions.snapEnabled,
            mode      : snap.mode,
            actions   : snap.actions,
            grid      : snap.grid,
            gridOffset: snap.gridOffset,
            anchors   : snap.anchors,
            paths     : snap.paths,
            range     : snap.range,
            locked    : snapStatus.locked,
            x         : snapStatus.x,
            y         : snapStatus.y,
            realX     : snapStatus.realX,
            realY     : snapStatus.realY,
            dx        : snapStatus.dx,
            dy        : snapStatus.dy
        };
    };

    /*\
     * interact.inertia
     [ method ]
     *
     * Returns or sets inertia settings.
     *
     * See @Interactable.inertia
     *
     - options (boolean | object) #optional New settings
     * `true` or `false` to simply enable or disable
     * or an object of inertia options
     = (object | interact) The default inertia settings object or interact
    \*/
    interact.inertia = function (options) {
        var inertia = defaultOptions.inertia;

        if (options instanceof Object) {
            defaultOptions.inertiaEnabled = true;

            if (typeof options.resistance === 'number') { inertia.resistance = options.resistance;}
            if (typeof options.minSpeed   === 'number') { inertia.minSpeed   = options.minSpeed  ;}
            if (typeof options.endSpeed   === 'number') { inertia.endSpeed   = options.endSpeed  ;}

            return interact;
        }
        if (typeof options === 'boolean') {
            defaultOptions.inertiaEnabled = options;

            return interact;
        }

        return {
            enabled: defaultOptions.inertiaEnabled,
            resistance: inertia.resistance,
            minSpeed: inertia.minSpeed,
            endSpeed: inertia.endSpeed
        };
    };

    /*\
     * interact.supportsTouch
     [ method ]
     *
     = (boolean) Whether or not the browser supports touch input
    \*/
    interact.supportsTouch = function () {
        return supportsTouch;
    };

    /*\
     * interact.currentAction
     [ method ]
     *
     = (string) What action is currently being performed
    \*/
    interact.currentAction = function () {
        return (dragging && 'drag') || (resizing && 'resize') || (gesturing && 'gesture') || null;
    };

    /*\
     * interact.stop
     [ method ]
     *
     * Ends the current interaction
     *
     - event (Event) An event on which to call preventDefault()
     = (object) interact
    \*/
    interact.stop = function (event) {
        if (dragging || resizing || gesturing) {
            autoScroll.stop();
            matches = [];

            if (target.options.styleCursor) {
                document.documentElement.style.cursor = '';
            }

            if (target._gesture) {
                target._gesture.stop();
                selectorGesture.stop();
            }

            clearTargets();

            for (var i = 0; i < selectorDZs.length; i++) {
                selectorDZs._elements = [];
            }

            // prevent Default only if were previously interacting
            if (event && typeof event.preventDefault === 'function') {
               event.preventDefault();
            }
        }

        pointerIsDown = snapStatus.locked = inertiaStatus.active = dragging = resizing = gesturing = false;
        pointerWasMoved = true;
        prepared = downEvent = prevEvent = null;

        return interact;
    };

    /*\
     * interact.dynamicDrop
     [ method ]
     *
     * Returns or sets whether the dimensions of dropzone elements are
     * calculated on every dragmove or only on dragstart for the default
     * dropChecker
     *
     - newValue (boolean) #optional True to check on each move. False to check only before start
     = (boolean | interact) The current setting or interact
    \*/
    interact.dynamicDrop = function (newValue) {
        if (typeof newValue === 'boolean') {
            if (dragging && dynamicDrop !== newValue && !newValue) {
                calcRects(dropzones);
            }

            dynamicDrop = newValue;

            return interact;
        }
        return dynamicDrop;
    };

    /*\
     * interact.deltaSource
     [ method ]
     * Returns or sets weather pageX/Y or clientX/Y is used to calculate dx/dy.
     *
     * See @Interactable.deltaSource
     *
     - newValue (string) #optional 'page' or 'client'
     = (string | Interactable) The current setting or interact
    \*/
    interact.deltaSource = function (newValue) {
        if (newValue === 'page' || newValue === 'client') {
            defaultOptions.deltaSource = newValue;

            return this;
        }
        return defaultOptions.deltaSource;
    };


    /*\
     * interact.restrict
     [ method ]
     *
     * Returns or sets the default rectangles within which actions (after snap
     * calculations) are restricted.
     *
     * See @Interactable.restrict
     *
     - newValue (object) #optional an object with keys drag, resize, and/or gesture and rects or Elements as values
     = (object) The current restrictions object or interact
    \*/
    interact.restrict = function (newValue) {
        var defaults = defaultOptions.restrict;

        if (newValue === undefined) {
            return defaultOptions.restrict;
        }

        if (newValue instanceof Object) {
            if (newValue.drag instanceof Object) {
                defaults.drag = newValue.drag;
            }
            if (newValue.resize instanceof Object) {
                defaults.resize = newValue.resize;
            }
            if (newValue.gesture instanceof Object) {
                defaults.gesture = newValue.gesture;
            }

            if (typeof newValue.endOnly === 'boolean') {
                defaults.endOnly = newValue.endOnly;
            }
        }

        else if (newValue === null) {
           defaults.drag = defaults.resize = defaults.gesture = null;
           defaults.endOnly = false;
        }

        return this;
    };

    if (PointerEvent) {
        events.add(docTarget, 'pointerdown'    , selectorDown);
        events.add(docTarget, 'pointercancel'  , pointerUp   );
        events.add(docTarget, 'MSGestureChange', pointerMove );
        events.add(docTarget, 'MSGestureEnd'   , pointerUp   );
        events.add(docTarget, 'MSInertiaStart' , pointerUp   );
        events.add(docTarget, 'pointerover'    , pointerOver );
        events.add(docTarget, 'pointerout'     , pointerOut  );

        selectorGesture = new Gesture();
        selectorGesture.target = document.documentElement;
    }
    else {
        events.add(docTarget, 'mousedown', selectorDown);
        events.add(docTarget, 'mousemove', pointerMove );
        events.add(docTarget, 'mouseup'  , pointerUp   );
        events.add(docTarget, 'mouseover', pointerOver );
        events.add(docTarget, 'mouseout' , pointerOut  );

        events.add(docTarget, 'touchstart' , selectorDown);
        events.add(docTarget, 'touchmove'  , pointerMove );
        events.add(docTarget, 'touchend'   , pointerUp   );
        events.add(docTarget, 'touchcancel', pointerUp   );
    }

    events.add(windowTarget, 'blur', pointerUp);

    try {
        if (window.frameElement) {
            parentDocTarget._element = window.frameElement.ownerDocument;

            events.add(parentDocTarget   , 'mouseup'      , pointerUp);
            events.add(parentDocTarget   , 'touchend'     , pointerUp);
            events.add(parentDocTarget   , 'touchcancel'  , pointerUp);
            events.add(parentDocTarget   , 'pointerup'    , pointerUp);
            events.add(parentWindowTarget, 'blur'         , pointerUp);
        }
    }
    catch (error) {
        interact.windowParentError = error;
    }

    // For IE's lack of Event#preventDefault
    events.add(docTarget,    'selectstart', function (e) {
        if (dragging || resizing || gesturing) {
            e.preventDefault();
        }
    });

    // For IE8's lack of an Element#matchesSelector
    if (!(matchesSelector in Element.prototype) || typeof (Element.prototype[matchesSelector]) !== 'function') {
        Element.prototype[matchesSelector] = IE8MatchesSelector = function (selector, elems) {
            // http://tanalin.com/en/blog/2012/12/matches-selector-ie8/
            // modified for better performance
            elems = elems || this.parentNode.querySelectorAll(selector);
            count = elems.length;

            for (var i = 0; i < count; i++) {
                if (elems[i] === this) {
                    return true;
                }
            }

            return false;
        };
    }

    // requestAnimationFrame polyfill
    (function() {
        var lastTime = 0,
            vendors = ['ms', 'moz', 'webkit', 'o'];

        for(var x = 0; x < vendors.length && !window.requestAnimationFrame; ++x) {
            reqFrame = window[vendors[x]+'RequestAnimationFrame'];
            cancelFrame = window[vendors[x]+'CancelAnimationFrame'] || window[vendors[x]+'CancelRequestAnimationFrame'];
        }

        if (!reqFrame) {
            reqFrame = function(callback) {
                var currTime = new Date().getTime(),
                    timeToCall = Math.max(0, 16 - (currTime - lastTime)),
                    id = window.setTimeout(function() { callback(currTime + timeToCall); },
                  timeToCall);
                lastTime = currTime + timeToCall;
                return id;
            };
        }

        if (!cancelFrame) {
            cancelFrame = function(id) {
                clearTimeout(id);
            };
        }
    }());

    // http://documentcloud.github.io/underscore/docs/underscore.html#section-11
    if (typeof exports !== 'undefined') {
        if (typeof module !== 'undefined' && module.exports) {
            exports = module.exports = interact;
        }
        exports.interact = interact;
    }
    else {
        window.interact = interact;
    }

} (this));<|MERGE_RESOLUTION|>--- conflicted
+++ resolved
@@ -1205,7 +1205,7 @@
 
             // Use natural event coordinates (without snapping/restricions)
 
-            if (this.snap) {
+            if (this.snap && this.snap.locked) {
                 dx = this.snap.realX;
                 dy = this.snap.realY;
             }
@@ -1219,7 +1219,7 @@
                 dy -= this.restrict.dy;
             }
 
-            if (prevEvent.snap && prevEvent.snap.locked) {
+            if (prevEvent.snap) {
                 dx -= prevEvent.snap.realX;
                 dy -= prevEvent.snap.realY;
             }
@@ -1408,16 +1408,6 @@
         }
     }
 
-<<<<<<< HEAD
-    function pointerMove (event) {
-        if (pointerIsDown
-            // ignore movement while inertia is active
-            && (!inertiaStatus.active || (event instanceof InteractEvent && /inertiastart/.test(event.type)))) {
-
-            if (x0 === prevX && y0 === prevY) {
-                pointerWasMoved = true;
-            }
-=======
     function setSnapping (event, status) {
         var snap = target.options.snap,
             anchors = snap.anchors,
@@ -1431,7 +1421,6 @@
             dy,
             distance,
             i, len;
->>>>>>> daadd7ac
 
         status = status || snapStatus;
 
@@ -1604,7 +1593,10 @@
     }
 
     function pointerMove (event, preEnd) {
-        if (pointerIsDown) {
+        if (pointerIsDown
+            // ignore movement while inertia is active
+            && (!inertiaStatus.active || (event instanceof InteractEvent && /inertiastart/.test(event.type)))) {
+
             if (x0 === prevX && y0 === prevY) {
                 pointerWasMoved = true;
             }
@@ -1921,48 +1913,46 @@
             return;
         }
 
-<<<<<<< HEAD
         var endEvent,
             inertiaOptions = target && target.options.inertia;
 
-        if ((dragging || resizing || gesturing)
-            && target
-            && target.options.inertiaEnabled
-            && !inertiaStatus.active
-            && event.timeStamp - prevEvent.timeStamp < 50
-            && (dragging || resizing || gesturing)
-            && prevEvent.speed > inertiaOptions.minSpeed
-            && prevEvent.speed > inertiaOptions.endSpeed) {
-
-            var lambda = inertiaOptions.resistance,
-                inertiaDur = -Math.log(inertiaOptions.endSpeed / prevEvent.speed) / lambda;
-
-            inertiaStatus.active        = true;
-            inertiaStatus.target        = target;
-            inertiaStatus.targetElement = target._element;
-
-            inertiaStatus.startEvent = new InteractEvent(event, 'drag', 'inertiastart');
-            inertiaStatus.pointerUp  = event;
-
-            inertiaStatus.targetX  = (prevEvent.velocityX - inertiaDur) / lambda;
-            inertiaStatus.targetY  = (prevEvent.velocityY - inertiaDur) / lambda;
-            inertiaStatus.duration = inertiaDur;
-
-            inertiaStatus.t0       = inertiaStatus.startEvent.timeStamp / 1000;
-            inertiaStatus.vx0      = prevEvent.velocityX;
-            inertiaStatus.vy0      = prevEvent.velocityY;
-
-            inertiaStatus.i = reqFrame(inertiaFrame);
-
-            target.fire(inertiaStatus.startEvent);
-
-            return;
-=======
-        // if the target has the snap endOnly setting
-        if ((dragging || resizing || gesturing) && target.options.snap.endOnly) {
-            // fire a move event at the snapped coordinates
-            pointerMove(event, true);
->>>>>>> daadd7ac
+        if (dragging || resizing || gesturing) {
+            if (target
+                && target.options.inertiaEnabled
+                && !inertiaStatus.active
+                && event.timeStamp - prevEvent.timeStamp < 50
+                && (dragging || resizing || gesturing)
+                && prevEvent.speed > inertiaOptions.minSpeed
+                && prevEvent.speed > inertiaOptions.endSpeed) {
+
+                var lambda = inertiaOptions.resistance,
+                    inertiaDur = -Math.log(inertiaOptions.endSpeed / prevEvent.speed) / lambda;
+
+                inertiaStatus.active        = true;
+                inertiaStatus.target        = target;
+                inertiaStatus.targetElement = target._element;
+
+                inertiaStatus.startEvent = new InteractEvent(event, 'drag', 'inertiastart');
+                inertiaStatus.pointerUp  = event;
+
+                inertiaStatus.targetX  = (prevEvent.velocityX - inertiaDur) / lambda;
+                inertiaStatus.targetY  = (prevEvent.velocityY - inertiaDur) / lambda;
+                inertiaStatus.duration = inertiaDur;
+
+                inertiaStatus.t0       = inertiaStatus.startEvent.timeStamp / 1000;
+                inertiaStatus.vx0      = prevEvent.velocityX;
+                inertiaStatus.vy0      = prevEvent.velocityY;
+
+                inertiaStatus.i = reqFrame(inertiaFrame);
+
+                target.fire(inertiaStatus.startEvent);
+
+                return;
+            }
+            if (target.options.snapEnabled && target.options.snap.endOnly) {
+                // fire a move event at the snapped coordinates
+                pointerMove(event, true);
+            }
         }
 
         if (dragging) {
