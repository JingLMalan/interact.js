/**
 * interact.js v1.0.9
 *
 * Copyright (c) 2012, 2013, 2014 Taye Adeyemi <dev@taye.me>
 * Open source under the MIT License.
 * https://raw.github.com/taye/interact.js/master/LICENSE
 */
(function (window) {
    'use strict';

    var document           = window.document,
        console            = window.console,
        SVGElement         = window.SVGElement         || blank,
        SVGSVGElement      = window.SVGSVGElement      || blank,
        SVGElementInstance = window.SVGElementInstance || blank,
        HTMLElement        = window.HTMLElement        || window.Element,

        PointerEvent = window.PointerEvent || window.MSPointerEvent,
        GestureEvent = window.GestureEvent || window.MSGestureEvent,
        Gesture      = window.Gesture      || window.MSGesture,

        hypot = Math.hypot || function (x, y) { return Math.sqrt(x * x + y * y); },

        // Previous native pointer move event coordinates
        prevCoords = {
            pageX: 0,
            pageY: 0,
            clientX: 0,
            clientY: 0,
            timeStamp: 0
        },
        // current native pointer move event coordinates
        curCoords = {
            pageX: 0,
            pageY: 0,
            clientX: 0,
            clientY: 0,
            timeStamp: 0
        },

        // Starting InteractEvent pointer coordinates
        startCoords = {
            pageX: 0,
            pageY: 0,
            clientX: 0,
            clientY: 0,
            timeStamp: 0
        },

        downTime  = 0,         // the timeStamp of the starting event
        downEvent = null,      // gesturestart/mousedown/touchstart event
        prevEvent = null,      // previous action event

<<<<<<< HEAD
        inertiaStatus = {
            active       : false,
            target       : null,
            targetElement: null,

            startEvent: null,
            pointerUp : null,

            xe : 0,
            ye : 0,
            duration: 0,

            t0 : 0,
            vx0: 0,
            vys: 0,

            lambda_v: 0,
            one_ve_v0: 0,
            i  : null
        },
=======
        tmpXY = {},     // reduce object creation in getXY()
>>>>>>> c0485218

        gesture = {
            start: { x: 0, y: 0 },

            startDistance: 0,   // distance between two touches of touchStart
            prevDistance : 0,
            distance     : 0,

            scale: 1,           // gesture.distance / gesture.startDistance

            startAngle: 0,      // angle of line joining two touches
            prevAngle : 0       // angle of the previous gesture event
        },

        interactables   = [],   // all set interactables
        dropzones       = [],   // all dropzone element interactables
        elements        = [],   // all elements that have been made interactable

        selectors       = {},   // all css selector interactables
        selectorDZs     = [],   // all dropzone selector interactables
        matches         = [],   // all selectors that are matched by target element
        delegatedEvents = {},   // { type: { selector: [[listener, useCapture]} }
        selectorGesture = null, // MSGesture object for selector PointerEvents

        target          = null, // current interactable being interacted with
        dropTarget      = null, // the dropzone a drag target might be dropped into
        dropElement     = null, // the element at the time of checking
        prevDropTarget  = null, // the dropzone that was recently dragged away from
        prevDropElement = null, // the element at the time of checking

        defaultOptions = {
            draggable   : false,
            dropzone    : false,
            accept      : null,
            resizable  : false,
            squareResize: false,
            gesturable : false,

            styleCursor : true,

            // aww snap
            snap: {
                mode        : 'grid',
                endOnly     : false,
                actions     : ['drag'],
                range       : Infinity,
                grid        : { x: 100, y: 100 },
                gridOffset  : { x:   0, y:   0 },
                anchors     : [],
                paths       : [],

                arrayTypes  : /^anchors$|^paths$|^actions$/,
                objectTypes : /^grid$|^gridOffset$/,
                stringTypes : /^mode$/,
                numberTypes : /^range$/,
                boolTypes   :  /^endOnly$/
            },
            snapEnabled : false,

            restrict: {
                drag: null,
                resize: null,
                gesture: null,
                endOnly: false
            },
            restrictEnabled: true,

            autoScroll: {
                container   : window,  // the item that is scrolled (Window or HTMLElement)
                margin      : 60,
                speed       : 300,      // the scroll speed in pixels per second

                numberTypes : /^margin$|^speed$/
            },
            autoScrollEnabled: false,

            inertia: {
                resistance : 10,    // the lambda in exponential decay
                minSpeed   : 100,   // target speed must be above this for inertia to start
                endSpeed   : 10,    // the speed at which inertia is slow enough to stop

                numberTypes : /^resistance|^minSpeed|^endSpeed/
            },
            inertiaEnabled: false,

            origin      : { x: 0, y: 0 },
            deltaSource : 'page'
        },

        snapStatus = {
            locked : false,
            x      : 0,
            y      : 0,
            dx     : 0,
            dy     : 0,
            realX  : 0,
            realY  : 0,
            anchors: [],
            paths  : []
        },

        restrictStatus = {
            dx: 0,
            dy: 0,
            restricted: false
        },

        // Things related to autoScroll
        autoScroll = {
            target: null,
            i: null,    // the handle returned by window.setInterval
            x: 0,       // Direction each pulse is to scroll in
            y: 0,

            // scroll the window by the values in scroll.x/y
            scroll: function () {
                var options = autoScroll.target.options.autoScroll,
                    container = options.container,
                    now = new Date().getTime(),
                    // change in time in seconds
                    dt = (now - autoScroll.prevTime) / 1000,
                    // displacement
                    s = options.speed * dt;

                if (s >= 1) {
                    if (container instanceof window.Window) {
                        container.scrollBy(autoScroll.x * s, autoScroll.y * s);
                    }
                    else if (container) {
                        container.scrollLeft += autoScroll.x * s;
                        container.scrollTop  += autoScroll.y * s;
                    }

                    autoScroll.prevTime = now;
                }

                if (autoScroll.isScrolling) {
                    cancelFrame(autoScroll.i);
                    autoScroll.i = reqFrame(autoScroll.scroll);
                }
            },

            edgeMove: function (event) {
                if (target && target.options.autoScrollEnabled && (dragging || resizing)) {
                    var top,
                        right,
                        bottom,
                        left,
                        options = target.options.autoScroll;

                    if (options.container instanceof window.Window) {
                        left   = event.clientX < autoScroll.margin;
                        top    = event.clientY < autoScroll.margin;
                        right  = event.clientX > options.container.innerWidth  - autoScroll.margin;
                        bottom = event.clientY > options.container.innerHeight - autoScroll.margin;
                    }
                    else {
                        var rect = getElementRect(options.container);

                        left   = event.clientX < rect.left   + autoScroll.margin;
                        top    = event.clientY < rect.top    + autoScroll.margin;
                        right  = event.clientX > rect.right  - autoScroll.margin;
                        bottom = event.clientY > rect.bottom - autoScroll.margin;
                    }

                    autoScroll.x = (right ? 1: left? -1: 0);
                    autoScroll.y = (bottom? 1:  top? -1: 0);

                    if (!autoScroll.isScrolling) {
                        // set the autoScroll properties to those of the target
                        autoScroll.margin = options.margin;
                        autoScroll.speed  = options.speed;

                        autoScroll.start(target);
                    }
                }
            },

            isScrolling: false,
            prevTime: 0,

            start: function (target) {
                autoScroll.isScrolling = true;
                cancelFrame(autoScroll.i);

                autoScroll.target = target;
                autoScroll.prevTime = new Date().getTime();
                autoScroll.i = reqFrame(autoScroll.scroll);
            },

            stop: function () {
                autoScroll.isScrolling = false;
                cancelFrame(autoScroll.i);
            }
        },

        // Does the browser support touch input?
        supportsTouch = 'createTouch' in document,

        // Less Precision with touch input
        margin = supportsTouch? 20: 10,

        pointerIsDown   = false,
        pointerWasMoved = false,
        imPropStopped   = false,
        gesturing       = false,
        dragging        = false,
        dynamicDrop     = false,
        resizing        = false,
        resizeAxes      = 'xy',

        // What to do depending on action returned by getAction() of interactable
        // Dictates what styles should be used and what pointerMove event Listner
        // is to be added after pointerDown
        actions = {
            drag: {
                cursor      : 'move',
                moveListener: dragMove
            },
            resizex: {
                cursor      : 'e-resize',
                moveListener: resizeMove
            },
            resizey: {
                cursor      : 's-resize',
                moveListener: resizeMove
            },
            resizexy: {
                cursor      : 'se-resize',
                moveListener: resizeMove
            },
            gesture: {
                cursor      : '',
                moveListener: gestureMove
            }
        },

        actionIsEnabled = {
            drag   : true,
            resize : true,
            gesture: true
        },

        // Action that's ready to be fired on next move event
        prepared    = null,

        // because Webkit and Opera still use 'mousewheel' event type
        wheelEvent = 'onmousewheel' in document? 'mousewheel': 'wheel',

        eventTypes = [
            'dragstart',
            'dragmove',
            'draginertiastart',
            'dragend',
            'dragenter',
            'dragleave',
            'drop',
            'resizestart',
            'resizemove',
            'resizeinertiastart',
            'resizeend',
            'gesturestart',
            'gesturemove',
            'gestureinertiastart',
            'gestureend',

            'tap'
        ],

        globalEvents = {},

        fireStates = {
            directBind: 0,
            onevent   : 1,
            globalBind: 2
        },

        // Opera Mobile must be handled differently
        isOperaMobile = navigator.appName == 'Opera' &&
            supportsTouch &&
            navigator.userAgent.match('Presto'),

        // prefix matchesSelector
        matchesSelector = 'matchesSelector' in Element.prototype?
                'matchesSelector': 'webkitMatchesSelector' in Element.prototype?
                    'webkitMatchesSelector': 'mozMatchesSelector' in Element.prototype?
                        'mozMatchesSelector': 'oMatchesSelector' in Element.prototype?
                            'oMatchesSelector': 'msMatchesSelector',

        // will be polyfill function if browser is IE8
        IE8MatchesSelector,

        // native requestAnimationFrame or polyfill
        reqFrame = window.requestAnimationFrame,
        cancelFrame = window.cancelAnimationFrame,

        // used for adding event listeners to window and document
        windowTarget = {
            _element: window,
            events  : {}
        },
        docTarget = {
            _element: document,
            events  : {}
        },
        parentWindowTarget = {
            _element: window.parent,
            events  : {}
        },
        parentDocTarget = {
            _element: null,
            events  : {}
        },

        // Events wrapper
        events = (function () {
            var Event = window.Event,
                useAttachEvent = 'attachEvent' in window && !('addEventListener' in window),
                addEvent = !useAttachEvent?  'addEventListener': 'attachEvent',
                removeEvent = !useAttachEvent?  'removeEventListener': 'detachEvent',
                on = useAttachEvent? 'on': '',

                elements          = [],
                targets           = [],
                attachedListeners = [];

            if (!('indexOf' in Array.prototype)) {
                Array.prototype.indexOf = function(elt /*, from*/)   {
                var len = this.length >>> 0;

                var from = Number(arguments[1]) || 0;
                from = (from < 0)?
                    Math.ceil(from):
                    Math.floor(from);

                if (from < 0) {
                    from += len;
                }

                for (; from < len; from++) {
                    if (from in this && this[from] === elt) {
                        return from;
                    }
                }

                return -1;
                };
            }
            if (!('stopPropagation' in Event.prototype)) {
                Event.prototype.stopPropagation = function () {
                    this.cancelBubble = true;
                };
                Event.prototype.stopImmediatePropagation = function () {
                    this.cancelBubble = true;
                    this.immediatePropagationStopped = true;
                };
            }
            if (!('preventDefault' in Event.prototype)) {
                Event.prototype.preventDefault = function () {
                    this.returnValue = false;
                };
            }
            if (!('hasOwnProperty' in Event.prototype)) {
                /* jshint -W001 */ // ignore warning about setting IE8 Event#hasOwnProperty
                Event.prototype.hasOwnProperty = Object.prototype.hasOwnProperty;
            }

            function add (element, type, listener, useCapture) {
                var elementIndex = elements.indexOf(element),
                    target = targets[elementIndex];

                if (!target) {
                    target = {
                        events: {},
                        typeCount: 0
                    };

                    elementIndex = elements.push(element) - 1;
                    targets.push(target);

                    attachedListeners.push((useAttachEvent ? {
                            supplied: [],
                            wrapped:  [],
                            useCount: []
                        } : null));
                }

                if (!target.events[type]) {
                    target.events[type] = [];
                    target.typeCount++;
                }

                if (target.events[type].indexOf(listener) === -1) {
                    var ret;

                    if (useAttachEvent) {
                        var listeners = attachedListeners[elementIndex],
                            listenerIndex = listeners.supplied.indexOf(listener);

                        var wrapped = listeners.wrapped[listenerIndex] || function (event) {
                            if (!event.immediatePropagationStopped) {
                                event.target = event.srcElement;
                                event.currentTarget = element;

                                if (/mouse|click/.test(event.type)) {
                                    event.pageX = event.clientX + document.documentElement.scrollLeft;
                                    event.pageY = event.clientY + document.documentElement.scrollTop;
                                }

                                listener(event);
                            }
                        };

                        ret = element[addEvent](on + type, wrapped, Boolean(useCapture));

                        if (listenerIndex === -1) {
                            listeners.supplied.push(listener);
                            listeners.wrapped.push(wrapped);
                            listeners.useCount.push(1);
                        }
                        else {
                            listeners.useCount[listenerIndex]++;
                        }
                    }
                    else {
                        ret = element[addEvent](type, listener, useCapture || false);
                    }
                    target.events[type].push(listener);

                    return ret;
                }
            }

            function remove (element, type, listener, useCapture) {
                var i,
                    elementIndex = elements.indexOf(element),
                    target = targets[elementIndex],
                    listeners,
                    listenerIndex,
                    wrapped = listener;

                if (!target || !target.events) {
                    return;
                }

                if (useAttachEvent) {
                    listeners = attachedListeners[elementIndex];
                    listenerIndex = listeners.supplied.indexOf(listener);
                    wrapped = listeners.wrapped[listenerIndex];
                }

                if (type === 'all') {
                    for (type in target.events) {
                        if (target.events.hasOwnProperty(type)) {
                            remove(element, type, 'all');
                        }
                    }
                    return;
                }

                if (target.events[type]) {
                    var len = target.events[type].length;

                    if (listener === 'all') {
                        for (i = 0; i < len; i++) {
                            remove(element, type, target.events[type][i], Boolean(useCapture));
                        }
                    } else {
                        for (i = 0; i < len; i++) {
                            if (target.events[type][i] === listener) {
                                element[removeEvent](on + type, wrapped, useCapture || false);
                                target.events[type].splice(i, 1);

                                if (useAttachEvent && listeners) {
                                    listeners.useCount[listenerIndex]--;
                                    if (listeners.useCount[listenerIndex] === 0) {
                                        listeners.supplied.splice(listenerIndex, 1);
                                        listeners.wrapped.splice(listenerIndex, 1);
                                        listeners.useCount.splice(listenerIndex, 1);
                                    }
                                }

                                break;
                            }
                        }
                    }

                    if (target.events[type] && target.events[type].length === 0) {
                        target.events[type] = null;
                        target.typeCount--;
                    }
                }

                if (!target.typeCount) {
                    targets.splice(elementIndex);
                    elements.splice(elementIndex);
                    attachedListeners.splice(elementIndex);
                }
            }

            return {
                add: function (target, type, listener, useCapture) {
                    add(target._element, type, listener, useCapture);
                },
                remove: function (target, type, listener, useCapture) {
                    remove(target._element, type, listener, useCapture);
                },
                addToElement: add,
                removeFromElement: remove,
                useAttachEvent: useAttachEvent
            };
        }());

    function blank () {}

    function isElement (o) {
        return !!o && (
            typeof Element === "object" ? o instanceof Element : //DOM2
            o && typeof o === "object" && o !== null && o.nodeType === 1 && typeof o.nodeName==="string"
        );
    }

    function setEventXY (targetObj, source) {
        getPageXY(source, tmpXY);
        targetObj.pageX = tmpXY.x;
        targetObj.pageY = tmpXY.y;

        getClientXY(source, tmpXY);
        targetObj.clientX = tmpXY.x;
        targetObj.clientY = tmpXY.y;

        targetObj.timeStamp = new Date().getTime();
    }

    // Get specified X/Y coords for mouse or event.touches[0]
    function getXY (type, event, xy) {
        var touch,
            x,
            y;

        xy = xy || {};
        type = type || 'page';

        if (event.touches) {
            touch = (event.touches.length)?
                event.touches[0]:
                event.changedTouches[0];
            x = touch[type + 'X'];
            y = touch[type + 'Y'];
        }
        else {
            x = event[type + 'X'];
            y = event[type + 'Y'];
        }

        xy.x = x;
        xy.y = y;

        return xy;
    }

    function getPageXY (event, page) {
        page = page || {};

        if (event instanceof InteractEvent) {
<<<<<<< HEAD
            if (/inertiastart/.test(event.type)) {
                page = getPageXY(inertiaStatus.pointerUp);

                page.x += inertiaStatus.sx;
                page.y += inertiaStatus.sy;
            }
            else {
                page = {
                    x: event.pageX,
                    y: event.pageY
                };
            }
        }
        // Opera Mobile handles the viewport and scrolling oddly
        else if (isOperaMobile) {
            page = getXY('screen', event);
=======
            page.x = event.pageX;
            page.y = event.pageY;
        }
        // Opera Mobile handles the viewport and scrolling oddly
        else if (isOperaMobile) {
            getXY('screen', event, page);
>>>>>>> c0485218

            page.x += window.scrollX;
            page.y += window.scrollY;
        }
        // MSGesture events don't have pageX/Y
        else if (/gesture|inertia/i.test(event.type)) {
            getXY('client', event, page);

            page.x += document.documentElement.scrollLeft;
            page.y += document.documentElement.scrollTop;
        }
        else {
            getXY('page', event, page);
        }

        return page;
    }

    function getClientXY (event, client) {
        client = client || {};

        if (event instanceof InteractEvent) {
<<<<<<< HEAD
            if (/inertiastart/.test(event.type)) {
                var client = getClientXY(inertiaStatus.pointerUp);

                client.x += inertiaStatus.sx;
                client.y += inertiaStatus.sy;

                return client;
            }
            else {
                return {
                    x: event.pageX,
                    y: event.pageY
                };
            }
=======
            client.x = event.clientX;
            client.y = event.clientY;
        }
        else {
            // Opera Mobile handles the viewport and scrolling oddly
            getXY(isOperaMobile? 'screen': 'client', event, client);
>>>>>>> c0485218
        }

        return client;
    }

    function getScrollXY () {
        return {
            x: window.scrollX || document.documentElement.scrollLeft,
            y: window.scrollY || document.documentElement.scrollTop
        };
    }

    function getElementRect (element) {
        var scroll = getScrollXY(),
            clientRect = (element instanceof SVGElement)?
                element.getBoundingClientRect():
                element.getClientRects()[0];

        return {
            left  : clientRect.left   + scroll.x,
            right : clientRect.right  + scroll.x,
            top   : clientRect.top    + scroll.y,
            bottom: clientRect.bottom + scroll.y,
            width : clientRect.width || clientRect.right - clientRect.left,
            height: clientRect.heigh || clientRect.bottom - clientRect.top
        };
    }

    function touchAverage (event) {
        var i,
            touches = event.touches,
            pageX = 0,
            pageY = 0,
            clientX = 0,
            clientY = 0;

        for (i = 0; i < touches.length; i++) {
            pageX += touches[i].pageX / touches.length;
            pageY += touches[i].pageY / touches.length;

            clientX += touches[i].clientX / touches.length;
            clientY += touches[i].clientY / touches.length;
        }

        return {
            pageX: pageX,
            pageY: pageY,
            clientX: clientX,
            clientY: clientY
        };
    }

    function touchBBox (event) {
        if (!event.touches.length) {
            return;
        }

        var i,
            touches = event.touches,
            minX = event.touches[0].pageX,
            minY = event.touches[0].pageY,
            maxX = minX,
            maxY = minY;

        for (i = 1; i < touches.length; i++) {
            minX = minX > event.touches[i].pageX?
                minX:
                event.touches[i].pageX;
            minY = minX > event.touches[i].pageX?
                minY:
                event.touches[i].pageY;
        }

        return {
            left: minX,
            top: minY,
            width: maxX - minX,
            height: maxY - minY
        };
    }

    function touchDistance (event) {
        var deltaSource = (target && target.options || defaultOptions).deltaSource,
            sourceX = deltaSource + 'X',
            sourceY = deltaSource + 'Y',
            dx = event.touches[0][sourceX],
            dy = event.touches[0][sourceY];

        if (event.type === 'touchend' && event.touches.length === 1) {
            dx -= event.changedTouches[0][sourceX];
            dy -= event.changedTouches[0][sourceY];
        }
        else {
            dx -= event.touches[1][sourceX];
            dy -= event.touches[1][sourceY];
        }

        return hypot(dx, dy);
    }

    function touchAngle (event, prevAngle) {
        var deltaSource = (target && target.options || defaultOptions).deltaSource,
            sourceX = deltaSource + 'X',
            sourceY = deltaSource + 'Y',
            dx = event.touches[0][sourceX],
            dy = event.touches[0][sourceY];

        if (event.type === 'touchend' && event.touches.length === 1) {
            dx -= event.changedTouches[0][sourceX];
            dy -= event.changedTouches[0][sourceY];
        }
        else {
            dx -= event.touches[1][sourceX];
            dy -= event.touches[1][sourceY];
        }

        var angle = 180 * Math.atan(dy / dx) / Math.PI;

        if (typeof prevAngle === 'number') {
            var dr = angle - prevAngle,
                drClamped = dr % 360;

            if (drClamped > 315) {
                angle -= 360 + (angle / 360)|0 * 360;
            }
            else if (drClamped > 135) {
                angle -= 180 + (angle / 360)|0 * 360;
            }
            else if (drClamped < -315) {
                angle += 360 + (angle / 360)|0 * 360;
            }
            else if (drClamped < -135) {
                angle += 180 + (angle / 360)|0 * 360;
            }
        }

        return  angle;
    }

    function getOriginXY (interactable) {
        interactable = interactable || target;

        var origin = interactable
                ? interactable.options.origin
                : defaultOptions.origin;

        if (isElement(origin))  {
            origin = interact(origin).getRect();

            origin.x = origin.left;
            origin.y = origin.top;
        }
        else if (typeof origin === 'function') {
            origin = origin(interactable && interactable._element);
        }

        return origin;
    }

    function calcRects (interactableList) {
        for (var i = 0, len = interactableList.length; i < len; i++) {
            interactableList[i].rect = interactableList[i].getRect();
        }
    }

    function inertiaFrame () {
        var options = inertiaStatus.target.options.inertia,
            lambda = options.resistance,
            t = new Date().getTime() / 1000 - inertiaStatus.t0;

        if (t < inertiaStatus.te) {

            var progress =  1 - (Math.exp(-lambda * t) - inertiaStatus.lambda_v) / inertiaStatus.one_ve_v0;

            if (inertiaStatus.modifiedXe === inertiaStatus.xe && inertiaStatus.modifiedYe === inertiaStatus.ye) {
                inertiaStatus.sx = inertiaStatus.xe * progress;
                inertiaStatus.sy = inertiaStatus.ye * progress;
            }
            else {
                var quadPoint = getQuadraticCurvePoint(
                        0, 0,
                        inertiaStatus.xe, inertiaStatus.ye,
                        inertiaStatus.modifiedXe, inertiaStatus.modifiedYe,
                        progress);

                inertiaStatus.sx = quadPoint.x;
                inertiaStatus.sy = quadPoint.y;
            }

            pointerMove(inertiaStatus.startEvent);

            inertiaStatus.i = reqFrame(inertiaFrame);
        }
        else {
            inertiaStatus.sx = inertiaStatus.modifiedXe;
            inertiaStatus.sy = inertiaStatus.modifiedYe;

            inertiaStatus.active = false;

            pointerMove(inertiaStatus.startEvent);
            pointerUp(inertiaStatus.startEvent);
        }
    }

    function _getQBezierValue(t, p1, p2, p3) {
        var iT = 1 - t;
        return iT * iT * p1 + 2 * iT * t * p2 + t * t * p3;
    }

    function getQuadraticCurvePoint(startX, startY, cpX, cpY, endX, endY, position) {
        return {
            x:  _getQBezierValue(position, startX, cpX, endX),
            y:  _getQBezierValue(position, startY, cpY, endY)
        };
    }

    // Test for the element that's "above" all other qualifiers
    function resolveDrops (elements) {
        if (elements.length) {

            var dropzone,
                deepestZone = elements[0],
                parent,
                deepestZoneParents = [],
                dropzoneParents = [],
                child,
                i,
                n;

            for (i = 1; i < elements.length; i++) {
                dropzone = elements[i];

                if (!deepestZoneParents.length) {
                    parent = deepestZone;
                    while (parent.parentNode !== document) {
                        deepestZoneParents.unshift(parent);
                        parent = parent.parentNode;
                    }
                }

                // if this element is an svg element and the current deepest is
                // an HTMLElement
                if (deepestZone instanceof HTMLElement &&
                        dropzone instanceof SVGElement &&
                        !(dropzone instanceof SVGSVGElement)) {

                    if (dropzone ===
                            deepestZone.parentNode) {
                        continue;
                    }
                    parent = dropzone.ownerSVGElement;
                }
                else {
                    parent = dropzone;
                }
                dropzoneParents = [];
                while (parent.parentNode !== document) {
                    dropzoneParents.unshift(parent);
                    parent = parent.parentNode;
                }

                // get (position of last common ancestor) + 1
                n = 0;
                while(dropzoneParents[n] &&
                        dropzoneParents[n] === deepestZoneParents[n]) {
                    n++;
                }

                var parents = [
                    dropzoneParents[n - 1],
                    dropzoneParents[n],
                    deepestZoneParents[n]
                ];
                child = parents[0].lastChild;

                while (child) {
                    if (child === parents[1]) {
                        deepestZone = dropzone;
                        deepestZoneParents = [];
                        break;
                    }
                    else if (child === parents[2]) {
                        break;
                    }
                    child = child.previousSibling;
                }
            }
            return {
                element: deepestZone,
                index: elements.indexOf(deepestZone)
            };
        }
    }

    function getDrop (event, element) {
        if (dropzones.length || selectorDZs.length) {
            var i,
                drops = [],
                elements = [],
                selectorDrops = [],
                selectorElements = [],
                drop,
                dropzone;

            element = element || target._element;

            // collect all element dropzones that qualify for a drop
            for (i = 0; i < dropzones.length; i++) {
                var current = dropzones[i];

                // if the dropzone has an accept option, test against it
                if (isElement(current.options.accept)) {
                    if (current.options.accept !== element) {
                        continue;
                    }
                }
                else if (typeof current.options.accept === 'string') {
                    if (!element[matchesSelector](current.options.accept)) {
                        continue;
                    }
                }

                if (element !== current._element && current.dropCheck(event)) {
                    drops.push(current);
                    elements.push(current._element);
                }
            }

            // get the most apprpriate dropzone based on DOM depth and order
            drop = resolveDrops(elements);
            dropzone = drop? drops[drop.index]: null;

            if (selectorDZs.length) {
                for (i = 0; i < selectorDZs.length; i++) {
                    var selector = selectorDZs[i],
                        nodeList = document.querySelectorAll(selector.selector);

                    for (var j = 0, len = nodeList.length; j < len; j++) {
                        selector._element = nodeList[j];
                        selector.rect = selector.getRect();

                        // if the dropzone has an accept option, test against it
                        if (isElement(selector.options.accept)) {
                            if (selector.options.accept !== element) {
                                continue;
                            }
                        }
                        else if (typeof selector.options.accept === 'string') {
                            if (!element[matchesSelector](selector.options.accept)) {
                                continue;
                            }
                        }

                        if (selector._element !== element
                            && elements.indexOf(selector._element) === -1
                            && selectorElements.indexOf(selector._element === -1)
                            && selector.dropCheck(event)) {

                            selectorDrops.push(selector);
                            selectorElements.push(selector._element);
                        }
                    }
                }

                if (selectorElements.length) {
                    if (dropzone) {
                        selectorDrops.push(dropzone);
                        selectorElements.push(dropzone._element);
                    }

                    drop = resolveDrops(selectorElements);

                    if (drop) {
                        dropzone = selectorDrops[drop.index];

                        if (dropzone.selector) {
                            dropzone._element = selectorElements[drop.index];
                        }
                    }
                }
            }

            return dropzone? {
                dropzone: dropzone,
                element: dropzone._element
            }: null;
        }
    }

    function InteractEvent (event, action, phase, element, related) {
        var client,
            page,
            deltaSource = (target && target.options || defaultOptions).deltaSource,
            sourceX = deltaSource + 'X',
            sourceY = deltaSource + 'Y',
            options = target? target.options: defaultOptions,
            origin = getOriginXY(target);

        element = element || target._element;

        if (action === 'gesture') {
            var average = touchAverage(event);

            page   = { x: (average.pageX   - origin.x), y: (average.pageY   - origin.y) };
            client = { x: (average.clientX - origin.x), y: (average.clientY - origin.y) };
        }
        else {

            page   = getPageXY(event);
            client = getClientXY(event);

            page.x -= origin.x;
            page.y -= origin.y;

            client.x -= origin.x;
            client.y -= origin.y;

            if (options.snapEnabled && options.snap.actions.indexOf(action) !== -1) {

                this.snap = {
                    range  : snapStatus.range,
                    locked : snapStatus.locked,
                    x      : snapStatus.x,
                    y      : snapStatus.y,
                    realX  : snapStatus.realX,
                    realY  : snapStatus.realY,
                    dx     : snapStatus.dx,
                    dy     : snapStatus.dy
                };

                if (snapStatus.locked) {
                    page.x += snapStatus.dx;
                    page.y += snapStatus.dy;
                    client.x += snapStatus.dx;
                    client.y += snapStatus.dy;
                }
            }
        }

        if (target.options.restrict[action] && restrictStatus.restricted) {
            page.x += restrictStatus.dx;
            page.y += restrictStatus.dy;
            client.x += restrictStatus.dx;
            client.y += restrictStatus.dy;

            this.restrict = {
                dx: restrictStatus.dx,
                dy: restrictStatus.dy
            };
        }

        this.pageX     = page.x;
        this.pageY     = page.y;
        this.clientX   = client.x;
        this.clientY   = client.y;

        if (phase === 'start' && !(event instanceof InteractEvent)) {
            setEventXY(startCoords, this);
        }

        this.x0        = startCoords.pageX;
        this.y0        = startCoords.pageY;
        this.clientX0  = startCoords.clientX;
        this.clientY0  = startCoords.clientY;
        this.ctrlKey   = event.ctrlKey;
        this.altKey    = event.altKey;
        this.shiftKey  = event.shiftKey;
        this.metaKey   = event.metaKey;
        this.button    = event.button;
        this.target    = element;
        this.t0        = downTime;
        this.type      = action + (phase || '');

        if (related) {
            this.relatedTarget = related;
        }

        // end event dx, dy is difference between start and end points
        if (phase === 'end' || action === 'drop') {
            if (deltaSource === 'client') {
                this.dx = client.x - startCoords.clientX;
                this.dy = client.y - startCoords.clientY;
            }
            else {
                this.dx = page.x - startCoords.pageX;
                this.dy = page.y - startCoords.pageY;
            }
        }
        // copy properties from previousmove if starting inertia
        else if (phase === 'inertiastart') {
            this.dx = prevEvent.dx;
            this.dy = prevEvent.dy;
        }
        else {
            if (deltaSource === 'client') {
                this.dx = client.x - prevEvent.clientX;
                this.dy = client.y - prevEvent.clientY;
            }
            else {
                this.dx = page.x - prevEvent.pageX;
                this.dy = page.y - prevEvent.pageY;
            }
        }

        if (action === 'resize') {
            if (options.squareResize || event.shiftKey) {
                if (resizeAxes === 'y') {
                    this.dx = this.dy;
                }
                else {
                    this.dy = this.dx;
                }
                this.axes = 'xy';
            }
            else {
                this.axes = resizeAxes;

                if (resizeAxes === 'x') {
                    this.dy = 0;
                }
                else if (resizeAxes === 'y') {
                    this.dx = 0;
                }
            }
        }
        else if (action === 'gesture') {
            this.touches  = event.touches;

            if (phase === 'start') {
                this.distance = touchDistance(event);
                this.box      = touchBBox(event);
                this.scale    = 1;
                this.ds       = 0;
                this.angle    = touchAngle(event);
                this.da       = 0;
            }
            else if (phase === 'end' || event instanceof InteractEvent) {
                this.distance = prevEvent.distance;
                this.box      = prevEvent.box;
                this.scale    = prevEvent.scale;
                this.ds       = this.scale - 1;
                this.angle    = prevEvent.angle;
                this.da       = this.angle - gesture.startAngle;
            }
            else {
                this.distance = touchDistance(event);
                this.box      = touchBBox(event);
                this.scale    = this.distance / gesture.startDistance;
                this.angle    = touchAngle(event, gesture.prevAngle);

                this.ds = this.scale - gesture.prevScale;
                this.da = this.angle - gesture.prevAngle;
            }
        }

        if (phase === 'start') {
            this.timeStamp = downTime;
            this.dt        = 0;
            this.duration  = 0;
            this.speed     = 0;
            this.velocityX = 0;
            this.velocityY = 0;
        }
        else if (phase === 'inertiastart') {
            this.timeStamp = new Date().getTime();
            this.dt        = prevEvent.dt;
            this.duration  = prevEvent.duration;
            this.speed     = prevEvent.speed;
            this.velocityX = prevEvent.velocityX;
            this.velocityY = prevEvent.velocityY;
        }
        else {
            this.timeStamp = new Date().getTime();
            this.dt        = this.timeStamp - prevEvent.timeStamp;
            this.duration  = this.timeStamp - downTime;

            var dx, dy, dt;

            // Use natural event coordinates (without snapping/restricions)
            // subtract modifications from previous event if event given is
            // not a native event
            if (phase === 'end' || event instanceof InteractEvent) {
                // change in time in seconds
                // use event sequence duration for end events
                // => average speed of the event sequence
                // (minimum dt of 1ms)
                dt = Math.max((phase === 'end'? this.duration: this.dt) / 1000, 0.001);
                dx = this[sourceX] - prevEvent[sourceX];
                dy = this[sourceY] - prevEvent[sourceY];

                if (this.snap && this.snap.locked) {
                    dx -= this.snap.dx;
                    dy -= this.snap.dy;
                }

                if (this.restrict) {
                    dx -= this.restrict.dx;
                    dy -= this.restrict.dy;
                }

                if (prevEvent.snap && prevEvent.snap.locked) {
                    dx -= (prevEvent[sourceX] - prevEvent.snap.dx);
                    dy -= (prevEvent[sourceY] - prevEvent.snap.dy);
                }

                if (prevEvent.restrict) {
                    dx += prevEvent.restrict.dx;
                    dy += prevEvent.restrict.dy;
                }

                // speed and velocity in pixels per second
                this.speed = hypot(dx, dy) / dt;
                this.velocityX = dx / dt;
                this.velocityY = dy / dt;
            }
            // if normal move event, use previous user event coords
            else {
                dx = curCoords[sourceX] - prevCoords[sourceX];
                dy = curCoords[sourceY] - prevCoords[sourceY];
                // force minimum dt of 1ms
                dt = Math.max((curCoords.timeStamp - prevCoords.timeStamp) / 1000, 0.001);

                // speed and velocity in pixels per second
                this.speed = hypot(dx, dy) / dt;
                this.velocityX = dx / dt;
                this.velocityY = dy / dt;
            }
        }
    }

    InteractEvent.prototype = {
        preventDefault: blank,
        stopImmediatePropagation: function () {
            imPropStopped = true;
        },
        stopPropagation: blank
    };

    // Check if action is enabled globally and the current target supports it
    // If so, return the validated action. Otherwise, return null
    function validateAction (action, interactable) {
        if (typeof action !== 'string') { return null; }

        interactable = interactable || target;

        var actionType = action.indexOf('resize') !== -1? 'resize': action,
            options = (interactable || target).options;

        if ((  (actionType  === 'resize'   && options.resizable )
            || (action      === 'drag'     && options.draggable  )
            || (action      === 'gesture'  && options.gesturable))
            && actionIsEnabled[actionType]) {

            if (action === 'resize' || action === 'resizeyx') {
                action = 'resizexy';
            }

            return action;
        }
        return null;
    }

    function selectorDown (event, forceAction) {
        var element = (event.target instanceof SVGElementInstance
            ? event.target.correspondingUseElement
            : event.target),
            action;

        // Check if the down event hits the current inertia target
        if (inertiaStatus.active && target.selector) {
            // climb up the DOM tree from the event target
            while (element !== document) {

                // if this element is the current inertia target element
                if (element === inertiaStatus.targetElement
                    // and the prospective action is the same as the ongoing one
                    && validateAction(target.getAction(event)) === prepared) {

                    // stop inertia so that the next move will be a normal one
                    cancelFrame(inertiaStatus.i);
                    inertiaStatus.active = false;

                    return;
                }
                element = element.parentNode;
            }
        }

        // do nothing if interacting
        if (dragging || resizing || gesturing) {
            return;
        }

        if (matches.length && /mousedown|pointerdown/i.test(event.type)) {
            action = validateSelector(event, matches);
        }
        else {
            var selector,
                elements;

            while (element !== document && !action) {
                matches = [];

                for (selector in selectors) {
                    elements = Element.prototype[matchesSelector] === IE8MatchesSelector?
                        document.querySelectorAll(selector): undefined;

                    if (element[matchesSelector](selector, elements)) {
                        selectors[selector]._element = element;
                        matches.push(selectors[selector]);
                    }
                }

                action = validateSelector(event, matches);
                element = element.parentNode;
            }
        }

        if (action) {
            pointerIsDown = true;
            return pointerDown(event, action);
        }
    }

    // Determine action to be performed on next pointerMove and add appropriate
    // style and event Liseners
    function pointerDown (event, forceAction) {
        // If it is the second touch of a multi-touch gesture, keep the target
        // the same if a target was set by the first touch
        // Otherwise, set the target if the pointer is not down
        if ((event.touches && event.touches.length < 2 && !target)
            || !pointerIsDown) {

            target = interactables.get(event.currentTarget);
        }

        var options = target && target.options;

        if (target && !(dragging || resizing || gesturing)) {
            var action = validateAction(forceAction || target.getAction(event)),
                average,
                page,
                client;

            if (PointerEvent && event instanceof PointerEvent) {
                if (target.selector) {
                    selectorGesture.addPointer(event.pointerId);
                }
                else {
                    // Dom modification seems to reset the gesture target
                    if (!target._gesture.target) {
                        target._gesture.target = target._element;
                    }

                    target._gesture.addPointer(event.pointerId);
                }
            }

            if (event.touches) {
                average = touchAverage(event);
                page = {
                    x: average.pageX,
                    y: average.pageY
                };
                client = {
                    x: average.clientX,
                    y: average.clientY
                };
            }
            else {
                page = getPageXY(event);
                client = getClientXY(event);
            }

            if (!action) {
                return event;
            }

            // Register that the pointer is down after succesfully validating
            // action. This way, a new target can be gotten in the next
            // downEvent propagation
            pointerIsDown = true;
            pointerWasMoved = false;

            if (options.styleCursor) {
                document.documentElement.style.cursor = actions[action].cursor;
            }

            resizeAxes = action === 'resizexy'?
                    'xy':
                    action === 'resizex'?
                        'x':
                        action === 'resizey'?
                            'y':
                            '';

            prepared = action;

            snapStatus.x = null;
            snapStatus.y = null;

            event.preventDefault();
            downTime = new Date().getTime();
            downEvent = event;
        }
        // if inertia is active try to resume action
        else if (inertiaStatus.active
            && event.currentTarget === inertiaStatus.targetElement
            && target === inertiaStatus.target
            && validateAction(target.getAction(event)) === prepared) {

            cancelFrame(inertiaStatus.i);
            inertiaStatus.active = false;
        }
    }

    function setSnapping (event, status) {
        var snap = target.options.snap,
            anchors = snap.anchors,
            page,
            closest,
            range,
            inRange,
            snapChanged,
            dx,
            dy,
            distance,
            i, len;

        status = status || snapStatus;

        if (status.useStatusXY) {
            page = { x: status.x, y: status.y };
        }
        else {
            var origin = getOriginXY(target);

            page = getPageXY(event);

            page.x -= origin.x;
            page.y -= origin.y;
        }

        status.realX = page.x;
        status.realY = page.y;

        // change to infinite range when range is negative
        if (snap.range < 0) { snap.range = Infinity; }

        // create an anchor representative for each path's returned point
        if (snap.mode === 'path') {
            anchors = [];

            for (i = 0, len = snap.paths.length; i < len; i++) {
                var path = snap.paths[i];

                if (typeof path === 'function') {
                    path = path(page.x, page.y);
                }

                anchors.push({
                    x: typeof path.x === 'number' ? path.x : page.x,
                    y: typeof path.y === 'number' ? path.y : page.y,

                    range: typeof path.range === 'number'? path.range: snap.range
                });
            }
        }

        if ((snap.mode === 'anchor' || snap.mode === 'path') && anchors.length) {
            closest = {
                anchor: null,
                distance: 0,
                range: 0,
                dx: 0,
                dy: 0
            };

            for (i = 0, len = anchors.length; i < len; i++) {
                var anchor = anchors[i];

                range = typeof anchor.range === 'number'? anchor.range: snap.range;

                dx = anchor.x - page.x;
                dy = anchor.y - page.y;
                distance = hypot(dx, dy);

                inRange = distance < range;

                // Infinite anchors count as being out of range
                // compared to non infinite ones that are in range
                if (range === Infinity && closest.inRange && closest.range !== Infinity) {
                    inRange = false;
                }

                if (!closest.anchor || (inRange?
                    // is the closest anchor in range?
                    (closest.inRange && range !== Infinity)?
                        // the pointer is relatively deeper in this anchor
                        distance / range < closest.distance / closest.range:
                        //the pointer is closer to this anchor
                        distance < closest.distance:
                    // The other is not in range and the pointer is closer to this anchor
                    (!closest.inRange && distance < closest.distance))) {

                    if (range === Infinity) {
                        inRange = true;
                    }

                    closest.anchor = anchor;
                    closest.distance = distance;
                    closest.range = range;
                    closest.inRange = inRange;
                    closest.dx = dx;
                    closest.dy = dy;

                    status.range = range;
                }
            }

            inRange = closest.inRange;
            snapChanged = (closest.anchor.x !== status.x || closest.anchor.y !== status.y);

            status.x = closest.anchor.x;
            status.y = closest.anchor.y;
            status.dx = closest.dx;
            status.dy = closest.dy;
        }
        else if (snap.mode === 'grid') {
            var gridx = Math.round((page.x - snap.gridOffset.x) / snap.grid.x),
                gridy = Math.round((page.y - snap.gridOffset.y) / snap.grid.y),

                newX = gridx * snap.grid.x + snap.gridOffset.x,
                newY = gridy * snap.grid.y + snap.gridOffset.y;

            dx = newX - page.x;
            dy = newY - page.y;

            distance = hypot(dx, dy);

            inRange = distance < snap.range;
            snapChanged = (newX !== status.x || newY !== status.y);

            status.x = newX;
            status.y = newY;
            status.dx = dx;
            status.dy = dy;

            status.range = snap.range;
        }

        status.changed = (snapChanged || (inRange && !status.locked));
        status.locked = inRange;

        return status;
    }

    function setRestriction (event, status) {
        var action = interact.currentAction() || prepared,
            restriction = target && target.options.restrict[action],
            page;

        status = status || restrictStatus;

        if (status.useStatusXY) {
            page = { x: status.x, y: status.y };
        }
        else {
            var origin = getOriginXY(target);

            page = getPageXY(event);

            page.x -= origin.x;
            page.y -= origin.y;
        }

        status.dx = 0;
        status.dy = 0;
        status.restricted = false;

        if (!action || !restriction) {
            return;
        }

        var rect,
            originalPageX = page.x,
            originalPageY = page.y;

        if (isElement(restriction)) {
            rect = interact(restriction).getRect();
        }
        else {
            if (typeof restriction === 'function') {
                restriction = restriction(page.x, page.y, target._element);
            }

            rect = restriction;

            // object is assumed to have
            // x, y, width, height or
            // left, top, right, bottom
            if ('x' in restriction && 'y' in restriction) {
                rect = {
                    left  : restriction.x,
                    top   : restriction.y,
                    right : restriction.x + restriction.width,
                    bottom: restriction.y + restriction.height
                };
            }
        }

        status.dx = Math.max(Math.min(rect.right , page.x), rect.left) - originalPageX;
        status.dy = Math.max(Math.min(rect.bottom, page.y), rect.top ) - originalPageY;
        status.restricted = true;

        return status;
    }

    function pointerMove (event, preEnd) {
        if (!(event instanceof InteractEvent)) {
            setEventXY(curCoords, event);
        }

        pointerWasMoved = true;

        if (pointerIsDown
            // ignore movement while inertia is active
            && (!inertiaStatus.active || (event instanceof InteractEvent && /inertiastart/.test(event.type)))) {

            if (prepared && target) {
                var shouldRestrict = target.options.restrictEnabled && (!target.options.restrict.endOnly || preEnd),
                    starting = !(dragging || resizing || gesturing),
                    snapEvent = starting? downEvent: event;

                if (starting) {
                    prevEvent = downEvent;
                }

                if (!shouldRestrict) {
                    restrictStatus.restricted = false;
                }

                // check for snap
                if (target.options.snapEnabled
                    && target.options.snap.actions.indexOf(prepared) !== -1
                    && (!target.options.snap.endOnly || preEnd)) {

                    setSnapping(snapEvent);

                    // move if snapping doesn't prevent it
                    if (snapStatus.changed || !snapStatus.locked) {

                        if (shouldRestrict) {
                            setRestriction(event);
                        }

                        actions[prepared].moveListener(event);
                    }
                }
                // if no snap, always move
                else {
                    if (shouldRestrict) {
                        setRestriction(event);
                    }

                    actions[prepared].moveListener(event);
                }
            }
        }

        if (!(event instanceof InteractEvent)) {
            setEventXY(prevCoords, event);
        }

        if (dragging || resizing) {
            autoScroll.edgeMove(event);
        }
    }

    function dragMove (event) {
        event.preventDefault();

        var dragEvent,
            dragEnterEvent,
            dragLeaveEvent,
            dropTarget,
            leaveDropTarget;

        if (!dragging) {
            dragEvent = new InteractEvent(downEvent, 'drag', 'start');
            dragging = true;

            target.fire(dragEvent);

            if (!dynamicDrop) {
                calcRects(dropzones);
                for (var i = 0; i < selectorDZs.length; i++) {
                    selectorDZs[i]._elements = document.querySelectorAll(selectorDZs[i].selector);
                }
            }

            prevEvent = dragEvent;

            // set snapping for the next move event
            if (target.options.snapEnabled && !target.options.snap.endOnly) {
                setSnapping(event);
            }
        }

        dragEvent  = new InteractEvent(event, 'drag', 'move');

        var draggableElement = target._element,
            drop = getDrop(dragEvent, draggableElement);

        if (drop) {
            dropTarget = drop.dropzone;
            dropElement = drop.element;
        }
        else {
            dropTarget = dropElement = null;
        }

        // Make sure that the target selector draggable's element is
        // restored after dropChecks
        target._element = draggableElement;

        if (dropElement !== prevDropElement) {
            // if there was a prevDropTarget, create a dragleave event
            if (prevDropTarget) {
                dragLeaveEvent = new InteractEvent(event, 'drag', 'leave', prevDropElement, draggableElement);

                dragEvent.dragLeave = prevDropElement;
                leaveDropTarget = prevDropTarget;
                prevDropTarget = prevDropElement = null;
            }
            // if the dropTarget is not null, create a dragenter event
            if (dropTarget) {
                dragEnterEvent      = new InteractEvent(event, 'drag', 'enter', dropElement, draggableElement);

                dragEvent.dragEnter = dropTarget._element;
                prevDropTarget      = dropTarget;
                prevDropElement     = prevDropTarget._element;
            }
        }

        target.fire(dragEvent);

        if (dragLeaveEvent) {
            leaveDropTarget.fire(dragLeaveEvent);
        }
        if (dragEnterEvent) {
            dropTarget.fire(dragEnterEvent);
        }

        prevEvent = dragEvent;
    }

    function resizeMove (event) {
        event.preventDefault();

        var resizeEvent;

        if (!resizing) {
            resizeEvent = new InteractEvent(downEvent, 'resize', 'start');
            target.fire(resizeEvent);

            target.fire(resizeEvent);
            resizing = true;

            prevEvent = resizeEvent;

            // set snapping for the next move event
            if (target.options.snapEnabled && !target.options.snap.endOnly) {
                setSnapping(event);
            }
        }

        resizeEvent = new InteractEvent(event, 'resize', 'move');
        target.fire(resizeEvent);

        prevEvent = resizeEvent;
    }

    function gestureMove (event) {
        if (!event.touches || event.touches.length < 2) {
            return;
        }

        event.preventDefault();

        var gestureEvent;

        if (!gesturing) {
            gestureEvent = new InteractEvent(downEvent, 'gesture', 'start');
            gestureEvent.ds = 0;

            gesture.startDistance = gesture.prevDistance = gestureEvent.distance;
            gesture.startAngle = gesture.prevAngle = gestureEvent.angle;
            gesture.scale = 1;

            gesturing = true;

            target.fire(gestureEvent);

            prevEvent = gestureEvent;

            // set snapping for the next move event
            if (target.options.snapEnabled && !target.options.snap.endOnly) {
                setSnapping(event);
            }
        }

        gestureEvent = new InteractEvent(event, 'gesture', 'move');
        gestureEvent.ds = gestureEvent.scale - gesture.scale;

        target.fire(gestureEvent);

        prevEvent = gestureEvent;

        gesture.prevAngle = gestureEvent.angle;
        gesture.prevDistance = gestureEvent.distance;

        if (gestureEvent.scale !== Infinity &&
            gestureEvent.scale !== null &&
            gestureEvent.scale !== undefined  &&
            !isNaN(gestureEvent.scale)) {

            gesture.scale = gestureEvent.scale;
        }
    }

    function validateSelector (event, matches) {
        for (var i = 0, len = matches.length; i < len; i++) {
            var match = matches[i],
                action = validateAction(match.getAction(event, match), match);

            if (action) {
                target = match;

                return action;
            }
        }
    }

    function pointerOver (event) {
        if (pointerIsDown || dragging || resizing || gesturing) { return; }

        var curMatches = [],
            prevTargetElement = target && target._element,
            eventTarget = (event.target instanceof SVGElementInstance
                ? event.target.correspondingUseElement
                : event.target);

        for (var selector in selectors) {
            if (selectors.hasOwnProperty(selector)
                && selectors[selector]
                && eventTarget[matchesSelector](selector)) {

                selectors[selector]._element = eventTarget;
                curMatches.push(selectors[selector]);
            }
        }

        var elementInteractable = interactables.get(eventTarget),
            elementAction = elementInteractable
                     && validateAction(
                         elementInteractable.getAction(event),
                         elementInteractable);

        if (elementAction) {
            target = elementInteractable;
            matches = [];
        }
        else {
            if (validateSelector(event, curMatches)) {
                matches = curMatches;

                pointerHover(event, matches);
                events.addToElement(eventTarget, 'mousemove', pointerHover);
            }
            else if (target) {
                var prevTargetChildren = prevTargetElement.querySelectorAll('*');

                if (Array.prototype.indexOf.call(prevTargetChildren, eventTarget) !== -1) {

                    // reset the elements of the matches to the old target
                    for (var i = 0; i < matches.length; i++) {
                        matches[i]._element = prevTargetElement;
                    }

                    pointerHover(event, matches);
                    events.addToElement(target._element, 'mousemove', pointerHover);
                }
                else {
                    target = null;
                    matches = [];
                }
            }
        }
    }

    function pointerOut (event) {
        if (pointerIsDown || dragging || resizing || gesturing) { return; }

        // Remove temporary event listeners for selector Interactables
        var eventTarget = (event.target instanceof SVGElementInstance
            ? event.target.correspondingUseElement
            : event.target);

        if (!interactables.get(eventTarget)) {
            events.removeFromElement(eventTarget, pointerHover);
        }

        if (target && target.options.styleCursor && !(dragging || resizing || gesturing)) {
            document.documentElement.style.cursor = '';
        }
    }

    // Check what action would be performed on pointerMove target if a mouse
    // button were pressed and change the cursor accordingly
    function pointerHover (event, matches) {
        if (!(pointerIsDown || dragging || resizing || gesturing)) {

            var action;

            if (matches) {
                action = validateSelector(event, matches);
            }
            else if (target) {
                action = validateAction(target.getAction(event));
            }

            if (target && target.options.styleCursor) {
                if (action) {
                    document.documentElement.style.cursor = actions[action].cursor;
                }
                else {
                    document.documentElement.style.cursor = '';
                }
            }
        }
        else {
            event.preventDefault();
        }
    }

    // End interact move events and stop auto-scroll unless inertia is enabled
    function pointerUp (event) {
        if (event.touches && event.touches.length >= 2) {
            return;
        }

        // Stop native GestureEvent inertia
        if (GestureEvent && (event instanceof GestureEvent) && /inertiastart/i.test(event.type)) {
            event.gestureObject.stop();
            return;
        }

        var endEvent,
            inertiaOptions = target && target.options.inertia;

        if (dragging || resizing || gesturing) {

            if (inertiaStatus.active) { return; }

            // check if inertia should be started
            if (target.options.inertiaEnabled
                && event !== inertiaStatus.startEvent
                && (new Date().getTime()) - prevEvent.timeStamp < 50
                && prevEvent.speed > inertiaOptions.minSpeed
                && prevEvent.speed > inertiaOptions.endSpeed) {

                var lambda = inertiaOptions.resistance,
                    inertiaDur = -Math.log(inertiaOptions.endSpeed / prevEvent.speed) / lambda,
                    startEvent;

                inertiaStatus.active = true;
                inertiaStatus.target = target;
                inertiaStatus.targetElement = target._element;

                inertiaStatus.startEvent = startEvent = new InteractEvent(event, 'drag', 'inertiastart');
                inertiaStatus.pointerUp = event;

                inertiaStatus.xe = (prevEvent.velocityX - inertiaDur) / lambda;
                inertiaStatus.ye = (prevEvent.velocityY - inertiaDur) / lambda;
                inertiaStatus.te = inertiaDur;

                inertiaStatus.t0 = inertiaStatus.startEvent.timeStamp / 1000;
                inertiaStatus.v0 = prevEvent.speed;
                inertiaStatus.x0 = prevEvent.pageX;
                inertiaStatus.y0 = prevEvent.pageY;
                inertiaStatus.vx0 = prevEvent.velocityX;
                inertiaStatus.vy0 = prevEvent.velocityY;

                inertiaStatus.lambda_v = lambda / inertiaStatus.v0;
                inertiaStatus.one_ve_v0 = 1 - inertiaOptions.endSpeed / inertiaStatus.v0;

                inertiaStatus.modifiedXe = inertiaStatus.xe;
                inertiaStatus.modifiedYe = inertiaStatus.ye;

                var startX,
                    startY,
                    statusObject;

                if (startEvent.snap && startEvent.snap.locked) {
                    startX = startEvent.snap.realX;
                    startY = startEvent.snap.realY;
                }
                else {
                    startX = startEvent.pageX;
                    startY = startEvent.pageY;
                }

                if (startEvent.restrict) {
                    startX -= startEvent.restrict.dx;
                    startY -= startEvent.restrict.dy;
                }

                statusObject = {
                    useStatusXY: true,
                    x: startX + inertiaStatus.xe,
                    y: startY + inertiaStatus.ye
                };

                if (target.options.snapEnabled && target.options.snap.endOnly) {
                    var snap = setSnapping(event, statusObject);

                    if (snap.locked) {
                        inertiaStatus.modifiedXe += snap.dx;
                        inertiaStatus.modifiedYe += snap.dy;
                    }
                }

                if (target.options.restrictEnabled && target.options.restrict.endOnly) {
                    var restrict = setRestriction(event, statusObject);

                    inertiaStatus.modifiedXe += restrict.dx;
                    inertiaStatus.modifiedYe += restrict.dy;
                }

                cancelFrame(inertiaStatus.i);
                inertiaStatus.i = reqFrame(inertiaFrame);

                target.fire(inertiaStatus.startEvent);

                return;
            }

            if ((target.options.snapEnabled && target.options.snap.endOnly)
                || (target.options.snapEnabled && target.options.restrict.endOnly)) {
                // fire a move event at the snapped coordinates
                pointerMove(event, true);
            }
        }

        if (dragging) {
            endEvent = new InteractEvent(event, 'drag', 'end');

            var dropEvent,
                draggableElement = target._element,
                drop = getDrop(endEvent, draggableElement);

            if (drop) {
                dropTarget = drop.dropzone;
                dropElement = drop.element;
            }
            else {
                dropTarget = null;
                dropElement = null;
            }

            // getDrop changes target._element
            target._element = draggableElement;

            // get the most apprpriate dropzone based on DOM depth and order
            if (dropTarget) {
                dropEvent = new InteractEvent(event, 'drop', null, dropElement, draggableElement);

                endEvent.dropzone = dropElement;
            }

            // if there was a prevDropTarget (perhaps if for some reason this
            // dragend happens without the mouse moving of the previous drop
            // target)
            else if (prevDropTarget) {
                var dragLeaveEvent = new InteractEvent(event, 'drag', 'leave', dropElement, draggableElement);

                prevDropTarget.fire(dragLeaveEvent, draggableElement);

                endEvent.dragLeave = prevDropElement;
            }

            target.fire(endEvent);

            if (dropEvent) {
                dropTarget.fire(dropEvent);
            }
        }
        else if (resizing) {
            endEvent = new InteractEvent(event, 'resize', 'end');
            target.fire(endEvent);
        }
        else if (gesturing) {
            endEvent = new InteractEvent(event, 'gesture', 'end');
            target.fire(endEvent);
        }
        else if (/mouseup|touchend|pointerup/i.test(event.type) && target && pointerIsDown && !pointerWasMoved) {
            var tap = {};

            for (var prop in event) {
                    tap[prop] = event[prop];
            }

            tap.currentTarget = target._element;
            tap.type = 'tap';
            target.fire(tap);
        }

        interact.stop();
    }

    // bound to document when a listener is added to a selector interactable
    function delegateListener (event, useCapture) {
        var fakeEvent = {},
            selectors = delegatedEvents[event.type],
            selector,
            element = event.target,
            i;

        useCapture = useCapture? true: false;

        // duplicate the event so that currentTarget can be changed
        for (var prop in event) {
            fakeEvent[prop] = event[prop];
        }

        fakeEvent.preventDefault = function () {
            event.preventDefault();
        };

        // climb up document tree looking for selector matches
        while (element !== document) {
            for (selector in selectors) {
                if (element[matchesSelector](selector)) {
                    var listeners = selectors[selector];

                    fakeEvent.currentTarget = element;

                    for (i = 0; i < listeners.length; i++) {
                        if (listeners[i][1] !== useCapture) { continue; }

                        try {
                            listeners[i][0](fakeEvent);
                        }
                        catch (error) {
                            console.error('Error thrown from delegated listener: ' +
                                          '"' + selector + '" ' + event.type + ' ' +
                                          (listeners[i][0].name? listeners[i][0].name: ''));
                            console.log(error);
                        }
                    }
                }
            }

            element = element.parentNode;
        }
    }

    function delegateUseCapture (event) {
        return delegateListener.call(this, event, true);
    }

    interactables.indexOfElement = dropzones.indexOfElement = function indexOfElement (element) {
        for (var i = 0; i < this.length; i++) {
            var interactable = this[i];

            if (interactable.selector === element
                || (!interactable.selector && interactable._element === element)) {
                return i;
            }
        }
        return -1;
    };

    interactables.get = function interactableGet (element) {
        if (typeof element === 'string') {
            return selectors[element];
        }

        return this[this.indexOfElement(element)];
    };

    dropzones.get = function dropzoneGet (element) {
        return this[this.indexOfElement(element)];
    };

    function clearTargets () {
        if (target && !target.selector) {
            target = null;
        }

        dropTarget = dropElement = prevDropTarget = prevDropElement = null;
    }

    /*\
     * interact
     [ method ]
     *
     * The methods of this variable can be used to set elements as
     * interactables and also to change various default settings.
     *
     * Calling it as a function and passing an element or a valid CSS selector
     * string returns an Interactable object which has various methods to
     * configure it.
     *
     - element (Element | string) The HTML or SVG Element to interact with or CSS selector
     = (object) An @Interactable
     *
     > Usage
     | interact(document.getElementById('draggable')).draggable(true);
     |
     | var rectables = interact('rect');
     | rectables
     |     .gesturable(true)
     |     .on('gesturemove', function (event) {
     |         // something cool...
     |     })
     |     .autoScroll(true);
    \*/
    function interact (element) {
        return interactables.get(element) || new Interactable(element);
    }

    // A class for easy inheritance and setting of an Interactable's options
    function IOptions (options) {
        for (var option in defaultOptions) {
            if (options.hasOwnProperty(option)
                && typeof options[option] === typeof defaultOptions[option]) {
                this[option] = options[option];
            }
        }
    }

    IOptions.prototype = defaultOptions;

    /*\
     * Interactable
     [ property ]
     **
     * Object type returned by @interact
    \*/
    function Interactable (element, options) {
        this._element = element;
        this._iEvents = this._iEvents || {};

        if (typeof element === 'string') {
            // if the selector is invalid,
            // an exception will be raised
            document.querySelector(element);
            selectors[element] = this;
            this.selector = element;
        }
        else {
            if(isElement(element)) {
                if (PointerEvent) {
                    events.add(this, 'pointerdown', pointerDown );
                    events.add(this, 'pointermove', pointerHover);

                    this._gesture = new Gesture();
                    this._gesture.target = element;
                }
                else {
                    events.add(this, 'mousedown' , pointerDown );
                    events.add(this, 'mousemove' , pointerHover);
                    events.add(this, 'touchstart', pointerDown );
                    events.add(this, 'touchmove' , pointerHover);
                }
            }

            elements.push(this);
        }

        interactables.push(this);

        this.set(options);
    }

    Interactable.prototype = {
        setOnEvents: function (action, phases) {
            if (action === 'drop') {
                var drop      = phases.ondrop      || phases.onDrop      || phases.drop,
                    dragenter = phases.ondragenter || phases.onDropEnter || phases.dragenter,
                    dragleave = phases.ondragleave || phases.onDropLeave || phases.dragleave;

                if (typeof drop      === 'function') { this.ondrop      = drop     ; }
                if (typeof dragenter === 'function') { this.ondragenter = dragenter; }
                if (typeof dragleave === 'function') { this.ondragleave = dragleave; }
            }
            else {
                var start     = phases.onstart     || phases.onStart     || phases.start,
                    move      = phases.onmove      || phases.onMove      || phases.move,
                    end       = phases.onend       || phases.onEnd       || phases.end;

                var inertiastart = phases.oninertiastart || phases.onInertiaStart || phases.inertiastart;

                action = 'on' + action;

                if (typeof start === 'function') { this[action + 'start'] = start; }
                if (typeof move  === 'function') { this[action + 'move' ] = move ; }
                if (typeof end   === 'function') { this[action + 'end'  ] = end  ; }

                if (typeof inertiastart === 'function') { this[action + 'inertiastart'  ] = inertiastart  ; }
            }

            return this;
        },

        /*\
         * Interactable.draggable
         [ method ]
         *
         * Gets or sets whether drag actions can be performed on the
         * Interactable
         *
         = (boolean) Indicates if this can be the target of drag events
         | var isDraggable = interact('ul li').draggable();
         * or
         - options (boolean | object) #optional true/false or An object with event listeners to be fired on drag events (object makes the Interactable draggable)
         = (object) This Interactable
         | interact(element).draggable({
         |     onstart: function (event) {},
         |     onmove : function (event) {},
         |     onend  : function (event) {}
         | });
        \*/
        draggable: function (options) {
            if (options instanceof Object) {
                this.options.draggable = true;
                this.setOnEvents('drag', options);

                return this;
            }

            if (typeof options === 'boolean') {
                this.options.draggable = options;

                return this;
            }

            if (options === null) {
                delete this.options.draggable;

                return this;
            }

            return this.options.draggable;
        },

        /*\
         * Interactable.dropzone
         [ method ]
         *
         * Returns or sets whether elements can be dropped onto this
         * Interactable to trigger drop events
         *
         - options (boolean | object | null) #optional The new value to be set.
         = (boolean | object) The current setting or this Interactable
        \*/
        dropzone: function (options) {
            if (options instanceof Object) {
                this.options.dropzone = true;
                this.setOnEvents('drop', options);
                this.accept(options.accept);

                (this.selector? selectorDZs: dropzones).push(this);

                if (!dynamicDrop && !this.selector) {
                    this.rect = this.getRect();
                }
                return this;
            }

            if (typeof options === 'boolean') {
                if (options) {
                    (this.selector? selectorDZs: dropzones).push(this);

                    if (!dynamicDrop && !this.selector) {
                        this.rect = this.getRect();
                    }
                }
                else {
                    var array = this.selector? selectorDZs: dropzones,
                        index = array.indexOf(this);
                    if (index !== -1) {
                        array.splice(index, 1);
                    }
                }

                this.options.dropzone = options;

                return this;
            }

            if (options === null) {
                delete this.options.dropzone;

                return this;
            }

            return this.options.dropzone;
        },

        /*\
         * Interactable.dropCheck
         [ method ]
         *
         * The default function to determine if a dragend event occured over
         * this Interactable's element. Can be overridden using
         * @Interactable.dropChecker.
         *
         - event (MouseEvent | TouchEvent) The event that ends a drag
         = (boolean) whether the pointer was over this Interactable
        \*/
        dropCheck: function (event, draggableElement) {
            var page = getPageXY(event),
                horizontal,
                vertical;

            if (dynamicDrop) {
                this.rect = this.getRect();
            }
            horizontal = (page.x > this.rect.left) && (page.x < this.rect.right);
            vertical   = (page.y > this.rect.top ) && (page.y < this.rect.bottom);

            return horizontal && vertical;
        },

        /*\
         * Interactable.dropChecker
         [ method ]
         *
         * Gets or sets the function used to check if a dragged element is
         * over this Interactable. See @Interactable.dropCheck.
         *
         - checker (function) #optional
         * The checker is a function which takes a mouseUp/touchEnd event as a
         * parameter and returns true or false to indicate if the the current
         * draggable can be dropped into this Interactable
         *
         = (Function | Interactable) The checker function or this Interactable
        \*/
        dropChecker: function (newValue) {
            if (typeof newValue === 'function') {
                this.dropCheck = newValue;

                return this;
            }
            return this.dropCheck;
        },

        /*\
         * Interactable.accept
         [ method ]
         *
         * Gets or sets the Element or CSS selector match that this
         * Interactable accepts if it is a dropzone.
         *
         - newValue (Element | string | null) #optional
         * If it is an Element, then only that element can be dropped into this dropzone.
         * If it is a string, the element being dragged must match it as a selector.
         * If it is null, the accept options is cleared - it accepts any element.
         *
         = (string | Element | null | Interactable) The current accept option if given `undefined` or this Interactable
        \*/
        accept: function (newValue) {
            if (isElement(newValue)) {
                this.options.accept = newValue;

                return this;
            }

            if (typeof newValue === 'string') {
                // test if it is a valid CSS selector
                document.querySelector(newValue);
                this.options.accept = newValue;

                return this;
            }

            if (newValue === null) {
                delete this.options.accept;

                return this;
            }

            return this.options.accept;
        },

        /*\
         * Interactable.resizable
         [ method ]
         *
         * Gets or sets whether resize actions can be performed on the
         * Interactable
         *
         = (boolean) Indicates if this can be the target of resize elements
         | var isResizeable = interact('input[type=text]').resizable();
         * or
         - options (boolean | object) #optional true/false or An object with event listeners to be fired on resize events (object makes the Interactable resizable)
         = (object) This Interactable
         | interact(element).resizable({
         |     onstart: function (event) {},
         |     onmove : function (event) {},
         |     onend  : function (event) {}
         | });
        \*/
        resizable: function (options) {
            if (options instanceof Object) {
                this.options.resizable = true;
                this.setOnEvents('resize', options);

                return this;
            }
            if (typeof options === 'boolean') {
                this.options.resizable = options;

                return this;
            }
            return this.options.resizable;
        },

        // misspelled alias
        resizeable: blank,

        /*\
         * Interactable.squareResize
         [ method ]
         *
         * Gets or sets whether resizing is forced 1:1 aspect
         *
         = (boolean) Current setting
         * 
         * or
         *
         - newValue (boolean) #optional
         = (object) this Interactable
        \*/
        squareResize: function (newValue) {
            if (typeof newValue === 'boolean') {
                this.options.squareResize = newValue;

                return this;
            }

            if (newValue === null) {
                delete this.options.squareResize;

                return this;
            }

            return this.options.squareResize;
        },

        /*\
         * Interactable.gesturable
         [ method ]
         *
         * Gets or sets whether multitouch gestures can be performed on the
         * Interactable's element
         *
         = (boolean) Indicates if this can be the target of gesture events
         | var isGestureable = interact(element).gesturable();
         * or
         - options (boolean | object) #optional true/false or An object with event listeners to be fired on gesture events (makes the Interactable gesturable)
         = (object) this Interactable
         | interact(element).gesturable({
         |     onmove: function (event) {}
         | });
        \*/
        gesturable: function (options) {
            if (options instanceof Object) {
                this.options.gesturable = true;
                this.setOnEvents('gesture', options);

                return this;
            }

            if (typeof options === 'boolean') {
                this.options.gesturable = options;

                return this;
            }

            if (options === null) {
                delete this.options.gesturable;

                return this;
            }

            return this.options.gesturable;
        },

        // misspelled alias
        gestureable: blank,

        /*\
         * Interactable.autoScroll
         [ method ]
         *
         * Returns or sets whether or not any actions near the edges of the
         * window/container trigger autoScroll for this Interactable
         *
         = (boolean | object)
         * `false` if autoScroll is disabled; object with autoScroll properties
         * if autoScroll is enabled
         *
         * or
         *
         - options (object | boolean | null) #optional
         * options can be:
         * - an object with margin, distance and interval properties,
         * - true or false to enable or disable autoScroll or
         * - null to use default settings
         = (Interactable) this Interactable
        \*/
        autoScroll: function (options) {
            var defaults = defaultOptions.autoScroll;

            if (options instanceof Object) {
                var autoScroll = this.options.autoScroll;

                if (autoScroll === defaults) {
                   autoScroll = this.options.autoScroll = {
                       margin   : defaults.margin,
                       distance : defaults.distance,
                       interval : defaults.interval,
                       container: defaults.container
                   };
                }

                autoScroll.margin = this.validateSetting('autoScroll', 'margin', options.margin);
                autoScroll.speed  = this.validateSetting('autoScroll', 'speed' , options.speed);

                autoScroll.container =
                    (isElement(options.container) || options.container instanceof window.Window
                     ? options.container
                     : defaults.container);


                this.options.autoScrollEnabled = true;
                this.options.autoScroll = autoScroll;

                return this;
            }

            if (typeof options === 'boolean') {
                this.options.autoScrollEnabled = options;

                return this;
            }

            if (options === null) {
                delete this.options.autoScrollEnabled;
                delete this.options.autoScroll;

                return this;
            }

            return (this.options.autoScrollEnabled
                ? this.options.autoScroll
                : false);
        },

        /*\
         * Interactable.snap
         [ method ]
         **
         * Returns or sets if and how action coordinates are snapped
         **
         = (boolean | object) `false` if snap is disabled; object with snap properties if snap is enabled
         **
         * or
         **
         - options (object | boolean | null) #optional
         = (Interactable) this Interactable
         > Usage
         | interact('.handle').snap({
         |     mode        : 'grid',
         |     range       : Infinity,
         |     grid        : { x: 100, y: 100 },
         |     gridOffset  : { x:   0, y:   0 },
         | });
         |
         | interact('.handle').snap({
         |     mode        : 'anchor',
         |     anchors     : [
         |         { x: 100, y: 100, range: 25 },
         |         { x: 200, y: 200 }
         |     ]
         | });
         |
         | interact(document.querySelector('#thing')).snap({
         |     mode : 'path',
         |     paths: [
         |         {
         |             x: 100,
         |             y: 100,
         |             range: 25
         |         },
         |         function (x, y) {
         |             return {
         |                 x: x,
         |                 y: (75 + 50 * Math.sin(x * 0.04)),
         |                 range: 40
         |             };
         |         }]
         | })
        \*/
        snap: function (options) {
            var defaults = defaultOptions.snap;

            if (options instanceof Object) {
                var snap = this.options.snap;

                if (snap === defaults) {
                   snap = {};
                }

                snap.mode       = this.validateSetting('snap', 'mode'      , options.mode);
                snap.endOnly    = this.validateSetting('snap', 'endOnly'   , options.endOnly);
                snap.actions    = this.validateSetting('snap', 'actions'   , options.actions);
                snap.range      = this.validateSetting('snap', 'range'     , options.range);
                snap.paths      = this.validateSetting('snap', 'paths'     , options.paths);
                snap.grid       = this.validateSetting('snap', 'grid'      , options.grid);
                snap.gridOffset = this.validateSetting('snap', 'gridOffset', options.gridOffset);
                snap.anchors    = this.validateSetting('snap', 'anchors'   , options.anchors);

                this.options.snapEnabled = true;
                this.options.snap = snap;

                return this;
            }

            if (typeof options === 'boolean') {
                this.options.snapEnabled = options;

                return this;
            }

            if (options === null) {
                delete this.options.snapEnabled;
                delete this.options.snap;

                return this;
            }

            return (this.options.snapEnabled
                ? this.options.snap
                : false);
        },

        /*\
         * Interactable.inertia
         [ method ]
         **
         * Returns or sets if and how events continue to run after the pointer is released
         **
         = (boolean | object) `false` if inertia is disabled; `object` with inertia properties if inertia is enabled
         **
         * or
         **
         - options (object | boolean | null) #optional
         = (Interactable) this Interactable
         > Usage
         | // enable and use default settings
         | interact(element).inertia(true);
         |
         | // enable and use custom settings
         | interact(element).inertia({
         |     // value greater than 0
         |     // high values slow the object down more quickly
         |     resistance  : 16,
         |
         |     // the minimum launch speed that results in inertiastart
         |     minSpeed    : 200,
         |
         |     // inertia will stop when the object slows down to this speed
         |     endSpeed    : 20
         | });
         |
         | // reset custom settings and use all defaults
         | interact(element).inertia(null);
        \*/
        inertia: function (options) {
            var defaults = defaultOptions.inertia;

            if (options instanceof Object) {
                var inertia = this.options.inertia;

                if (inertia === defaults) {
                   inertia = this.options.inertia = {
                       resistance: defaults.resistance,
                       minSpeed  : defaults.minSpeed,
                       endSpeed  : defaults.endSpeed
                   };
                }

                inertia.resistance = this.validateSetting('inertia', 'resistance', options.resistance);
                inertia.minSpeed   = this.validateSetting('inertia', 'minSpeed'  , options.minSpeed);
                inertia.endSpeed   = this.validateSetting('inertia', 'endSpeed'  , options.endSpeed);

                this.options.inertiaEnabled = true;
                this.options.inertia = inertia;

                return this;
            }

            if (typeof options === 'boolean') {
                this.options.inertiaEnabled = options;

                return this;
            }

            if (options === null) {
                delete this.options.inertiaEnabled;
                delete this.options.inertia;

                return this;
            }

            return (this.options.inertiaEnabled
                ? this.options.inertia
                : false);
        },

        /*\
         * Interactable.getAction
         [ method ]
         *
         * The default function to get the action resulting from a pointer
         * event. overridden using @Interactable.actionChecker
         *
         - event (object) The mouse/touch event
         *
         = (string | null) The action (drag/resize[axes]/gesture) or null if none can be performed
        \*/
        getAction: function actionCheck (event) {
            var rect = this.getRect(),
                right,
                bottom,
                action,
                page = getPageXY(event),
                options = this.options;

            if (actionIsEnabled.resize && options.resizable) {
                right  = page.x > (rect.right  - margin);
                bottom = page.y > (rect.bottom - margin);
            }

            if (actionIsEnabled.gesture &&
                    event.touches && event.touches.length >= 2 &&
                    !(dragging || resizing)) {
                action = 'gesture';
            }
            else {
                resizeAxes = (right?'x': '') + (bottom?'y': '');
                action = (resizeAxes)?
                    'resize' + resizeAxes:
                    actionIsEnabled.drag && options.draggable?
                        'drag':
                        null;
            }

            return action;
        },

        /*\
         * Interactable.actionChecker
         [ method ]
         *
         * Gets or sets the function used to check action to be performed on
         * pointerDown
         *
         - checker (function) #optional A function which takes a mouse or touch event event as a parameter and returns 'drag' 'resize' or 'gesture' or null
         = (Function | Interactable) The checker function or this Interactable
        \*/
        actionChecker: function (newValue) {
            if (typeof newValue === 'function') {
                this.getAction = newValue;

                return this;
            }

            if (newValue === null) {
                delete this.options.getAction;

                return this;
            }

            return this.getAction;
        },

        /*\
         * Interactable.getRect
         [ method ]
         *
         * The default function to get an Interactables bounding rect. Can be
         * overridden using @Interactable.rectChecker.
         *
         = (object) The object's bounding rectangle. The properties are numbers with no units.
         o {
         o     top: -,
         o     left: -, 
         o     bottom: -,
         o     right: -,
         o     width: -,
         o     height: -
         o }
        \*/
        getRect: function rectCheck () {
            if (this.selector && !(isElement(this._element))) {
                this._element = document.querySelector(this.selector);
            }

            return getElementRect(this._element);
        },

        /*\
         * Interactable.rectChecker
         [ method ]
         *
         * Returns or sets the function used to calculate the interactable's
         * element's rectangle
         *
         - checker (function) #optional A function which returns this Interactable's bounding rectangle. See @Interactable.getRect
         = (function | object) The checker function or this Interactable
        \*/
        rectChecker: function (newValue) {
            if (typeof newValue === 'function') {
                this.getRect = newValue;

                return this;
            }

            if (newValue === null) {
                delete this.options.getRect;

                return this;
            }

            return this.getRect;
        },

        /*\
         * Interactable.styleCursor
         [ method ]
         *
         * Returns or sets whether the action that would be performed when the
         * mouse on the element are checked on `mousemove` so that the cursor
         * may be styled appropriately
         *
         - newValue (function) #optional
         = (Function | Interactable) The current setting or this Interactable
        \*/
        styleCursor: function (newValue) {
            if (typeof newValue === 'boolean') {
                this.options.styleCursor = newValue;

                return this;
            }

            if (newValue === null) {
                delete this.options.styleCursor;

                return this;
            }

            return this.options.styleCursor;
        },

        /*\
         * Interactable.origin
         [ method ]
         *
         * Gets or sets the origin of the Interactable's element.  The x and y
         * of the origin will be subtracted from action event coordinates.
         *
         - origin (object) #optional An object with x and y properties which are numbers
         * OR
         - origin (Element) #optional An HTML or SVG Element whose rect will be used
         **
         = (object) The current origin or this Interactable
        \*/
        origin: function (newValue) {
            if (newValue instanceof Object) {
                this.options.origin = newValue;

                return this;
            }

            if (newValue === null) {
                delete this.options.origin;

                return this;
            }

            return this.options.origin;
        },

        /*\
         * Interactable.deltaSource
         [ method ]
         *
         * Returns or sets the mouse coordinate types used to calculate the
         * movement of the pointer.
         *
         - source (string) #optional Use 'client' if you will be scrolling while interacting; Use 'page' if you want autoScroll to work
         = (string | object) The current deltaSource or this Interactable
        \*/
        deltaSource: function (newValue) {
            if (newValue === 'page' || newValue === 'client') {
                this.options.deltaSource = newValue;

                return this;
            }

            if (newValue === null) {
                delete this.options.deltaSource;

                return this;
            }

            return this.options.deltaSource;
        },

        /*\
         * Interactable.restrict
         [ method ]
         *
         * Returns or sets the rectangles within which actions on this
         * interactable (after snap calculations) are restricted.
         *
         - newValue (object) #optional an object with keys drag, resize, and/or gesture and rects or Elements as values
         = (object) The current restrictions object or this Interactable
         **
         | interact(element).restrict({
         |     // the rect will be `interactable(element.parentNode).getRect()`
         |     drag: element.parentNode,
         |
         |     // x and y are relative to the the interactable's origin
         |     resize: { x: 100, y: 100, width: 200, height: 200 }
         | })
        \*/
        restrict: function (newValue) {
            if (newValue === undefined) {
                return this.options.restrict;
            }

            if (newValue instanceof Object) {
                var newRestrictions = {};

                if (newValue.drag instanceof Object) {
                    newRestrictions.drag = newValue.drag;
                }
                if (newValue.resize instanceof Object) {
                    newRestrictions.resize = newValue.resize;
                }
                if (newValue.gesture instanceof Object) {
                    newRestrictions.gesture = newValue.gesture;
                }

                if (typeof newValue.endOnly === 'boolean') {
                    newRestrictions.endOnly = newValue.endOnly;
                }

                this.options.restrictEnabled = true;
                this.options.restrict = newRestrictions;
            }

            else if (newValue === null) {
               delete this.options.restrict;
               delete this.options.restrictEnabled;
            }

            return this;
        },

        /*\
         * Interactable.validateSetting
         [ method ]
         *
         - context (string) eg. 'snap', 'autoScroll'
         - option (string) The name of the value being set
         - value (any type) The value being validated
         *
         = (typeof value) A valid value for the give context-option pair
         * - null if defaultOptions[context][value] is undefined
         * - value if it is the same type as defaultOptions[context][value],
         * - this.options[context][value] if it is the same type as defaultOptions[context][value],
         * - or defaultOptions[context][value]
        \*/
        validateSetting: function (context, option, value) {
            var defaults = defaultOptions[context],
                current = this.options[context];

            if (defaults !== undefined && defaults[option] !== undefined) {
                if ('objectTypes' in defaults && defaults.objectTypes.test(option)) {
                    if (value instanceof Object) { return value; }
                    else {
                        return (option in current && current[option] instanceof Object
                            ? current [option]
                            : defaults[option]);
                    }
                }

                if ('arrayTypes' in defaults && defaults.arrayTypes.test(option)) {
                    if (value instanceof Array) { return value; }
                    else {
                        return (option in current && current[option] instanceof Array
                            ? current[option]
                            : defaults[option]);
                    }
                }

                if ('stringTypes' in defaults && defaults.stringTypes.test(option)) {
                    if (typeof value === 'string') { return value; }
                    else {
                        return (option in current && typeof current[option] === 'string'
                            ? current[option]
                            : defaults[option]);
                    }
                }

                if ('numberTypes' in defaults && defaults.numberTypes.test(option)) {
                    if (typeof value === 'number') { return value; }
                    else {
                        return (option in current && typeof current[option] === 'number'
                            ? current[option]
                            : defaults[option]);
                    }
                }

                if ('boolTypes' in defaults && defaults.boolTypes.test(option)) {
                    if (typeof value === 'boolean') { return value; }
                    else {
                        return (option in current && typeof current[option] === 'boolean'
                            ? current[option]
                            : defaults[option]);
                    }
                }

                if ('elementTypes' in defaults && defaults.elementTypes.test(option)) {
                    if (isElement(value)) { return value; }
                    else {
                        return (option in current && isElement(current[option])
                            ? current[option]
                            : defaults[option]);
                    }
                }
            }

            return null;
        },

        /*\
         * Interactable.element
         [ method ]
         *
         * If this is not a selector Interactable, it returns the element this
         * interactable represents
         *
         = (Element) HTML / SVG Element
        \*/
        element: function () {
            return this._element;
        },

        /*\
         * Interactable.fire
         [ method ]
         *
         * Calls listeners for the given InteractEvent type bound globablly
         * and directly to this Interactable
         *
         - iEvent (InteractEvent) The InteractEvent object to be fired on this Interactable
         = (Interactable) this Interactable
        \*/
        fire: function (iEvent) {
            if (!(iEvent && iEvent.type) || eventTypes.indexOf(iEvent.type) === -1) {
                return this;
            }

            var listeners,
                fireState = 0,
                i = 0,
                len,
                onEvent = 'on' + iEvent.type;

            // Try-catch and loop so an exception thrown from a listener
            // doesn't ruin everything for everyone
            while (fireState < 3) {
                try {
                    switch (fireState) {
                        // Interactable#on() listeners
                        case fireStates.directBind:
                            if (iEvent.type in this._iEvents) {
                            listeners = this._iEvents[iEvent.type];

                            for (len = listeners.length; i < len && !imPropStopped; i++) {
                                listeners[i](iEvent);
                            }
                            break;
                        }

                        break;

                        // interactable.onevent listener
                        case fireStates.onevent:
                            if (typeof this[onEvent] === 'function') {
                            this[onEvent](iEvent);
                        }
                        break;

                        // interact.on() listeners
                        case fireStates.globalBind:
                            if (iEvent.type in globalEvents && (listeners = globalEvents[iEvent.type]))  {

                            for (len = listeners.length; i < len && !imPropStopped; i++) {
                                listeners[i](iEvent);
                            }
                        }
                    }

                    i = 0;
                    fireState++;
                }
                catch (error) {
                    console.error('Error thrown from ' + iEvent.type + ' listener');
                    console.error(error);
                    i++;

                    if (fireState === fireStates.onevent) {
                        fireState++;
                    }
                }
            }

            imPropStopped = false;

            return this;
        },

        /*\
         * Interactable.on
         [ method ]
         *
         * Binds a listener for an InteractEvent or DOM event.
         *
         - eventType  (string)   The type of event to listen for
         - listener   (function) The function to be called on that event
         - useCapture (boolean) #optional useCapture flag for addEventListener
         = (object) This Interactable
        \*/
        on: function (eventType, listener, useCapture) {
            if (eventType === 'wheel') {
                eventType = wheelEvent;
            }

            if (eventTypes.indexOf(eventType) !== -1) {
                // if this type of event was never bound to this Interactable
                if (!(eventType in this._iEvents)) {
                    this._iEvents[eventType] = [listener];
                }
                // if the event listener is not already bound for this type
                else if (this._iEvents[eventType].indexOf(listener) === -1) {
                    this._iEvents[eventType].push(listener);
                }
            }
            // delegated event for selector
            else if (this.selector) {
                if (!delegatedEvents[eventType]) {
                    delegatedEvents[eventType] = {};
                }

                var delegated = delegatedEvents[eventType];

                if (!delegated[this.selector]) {
                    delegated[this.selector] = [];
                }

                // keep listener and useCapture flag
                delegated[this.selector].push([listener, useCapture? true: false]);

                // add appropriate delegate listener
                events.add(docTarget,
                           eventType,
                           useCapture? delegateUseCapture: delegateListener,
                           useCapture);
            }
            else {
                events.add(this, eventType, listener, useCapture);
            }

            return this;
        },

        /*\
         * Interactable.off
         [ method ]
         *
         * Removes an InteractEvent or DOM event listener
         *
         - eventType  (string)   The type of event that was listened for
         - listener   (function) The listener function to be removed
         - useCapture (boolean) #optional useCapture flag for removeEventListener
         = (object) This Interactable
        \*/
        off: function (eventType, listener, useCapture) {
            var eventList,
                index = -1;

            // convert to boolean
            useCapture = useCapture? true: false;

            if (eventType === 'wheel') {
                eventType = wheelEvent;
            }

            // if it is an action event type
            if (eventTypes.indexOf(eventType) !== -1) {
                eventList = this._iEvents[eventType];

                if (eventList && (index = eventList.indexOf(listener)) !== -1) {
                    this._iEvents[eventType].splice(index, 1);
                }
            }
            // delegated event
            else if (this.selector) {
                var delegated = delegatedEvents[eventType];

                if (delegated && (eventList = delegated[this.selector])) {

                    // look for listener with matching useCapture flag
                    for (index = 0; index < eventList.length; index++) {
                        if (eventList[index][1] === useCapture) {
                            break;
                        }
                    }

                    // remove found listener from delegated list
                    if (index < eventList.length) {
                        eventList.splice(index, 1);
                    }
                }
            }
            // remove listener from this Interatable's element
            else {
                events.remove(this._element, listener, useCapture);
            }

            return this;
        },

        /*\
         * Interactable.set
         [ method ]
         *
         * Reset the options of this Interactable
         - options (object) The new settings to apply
         = (object) This Interactablw
        \*/
        set: function (options) {
            if (!options || typeof options !== 'object') {
                options = {};
            }
            this.options = new IOptions(options);

            this.draggable  ('draggable'   in options? options.draggable  : this.options.draggable  );
            this.dropzone   ('dropzone'    in options? options.dropzone   : this.options.dropzone   );
            this.resizable ('resizable'  in options? options.resizable : this.options.resizable );
            this.gesturable('gesturable' in options? options.gesturable: this.options.gesturable);

            if ('autoScroll'  in options) { this.autoScroll (options.autoScroll ); }

            return this;
        },

        /*\
         * Interactable.unset
         [ method ]
         *
         * Remove this interactable from the list of interactables and remove
         * it's drag, drop, resize and gesture capabilities
         *
         = (object) @interact
        \*/
        unset: function () {
            events.remove(this, 'all');

            if (typeof this.selector === 'string') {
                delete selectors[this.selector];
            }
            else {
                events.remove(this, 'all');
                if (this.options.styleCursor) {
                    this._element.style.cursor = '';
                }

                if (this._gesture) {
                    this._gesture.target = null;
                }

                elements.splice(elements.indexOf(this.element()));
            }

            this.dropzone(false);

            interactables.splice(interactables.indexOf(this), 1);

            return interact;
        }
    };

    Interactable.prototype.gestureable = Interactable.prototype.gesturable;
    Interactable.prototype.resizeable = Interactable.prototype.resizable;

    /*\
     * interact.isSet
     [ method ]
     *
     * Check if an element has been set
     - element (Element) The Element being searched for
     = (boolean) Indicates if the element or CSS selector was previously passed to interact
    \*/
    interact.isSet = function(element) {
        return interactables.indexOfElement(element) !== -1;
    };

    /*\
     * interact.on
     [ method ]
     *
     * Adds a global listener for an InteractEvent or adds a DOM event to
     * `document`
     *
     - type       (string)   The type of event to listen for
     - listener   (function) The function to be called on that event
     - useCapture (boolean) #optional useCapture flag for addEventListener
     = (object) interact
    \*/
    interact.on = function (type, listener, useCapture) {
        // if it is an InteractEvent type, add listener to globalEvents
        if (eventTypes.indexOf(type) !== -1) {
            // if this type of event was never bound
            if (!globalEvents[type]) {
                globalEvents[type] = [listener];
            }

            // if the event listener is not already bound for this type
            else if (globalEvents[type].indexOf(listener) === -1) {

                globalEvents[type].push(listener);
            }
        }
        // If non InteratEvent type, addEventListener to document
        else {
            events.add(docTarget, type, listener, useCapture);
        }

        return interact;
    };

    /*\
     * interact.off
     [ method ]
     *
     * Removes a global InteractEvent listener or DOM event from `document`
     *
     - type       (string)   The type of event that was listened for
     - listener   (function) The listener function to be removed
     - useCapture (boolean) #optional useCapture flag for removeEventListener
     = (object) interact
    \*/
    interact.off = function (type, listener, useCapture) {
        if (eventTypes.indexOf(type) === -1) {
            events.remove(docTarget, type, listener, useCapture);
        }
        else {
            var index;

            if (type in globalEvents
                && (index = globalEvents[type].indexOf(listener)) !== -1) {
                globalEvents[type].splice(index, 1);
            }
        }

        return interact;
    };

    /*\
     * interact.simulate
     [ method ]
     *
     * Simulate pointer down to begin to interact with an interactable element
     - action       (string)  The action to be performed - drag, resize, etc.
     - element      (Element) The DOM Element to resize/drag
     - pointerEvent (object) #optional Pointer event whose pageX/Y coordinates will be the starting point of the interact drag/resize
     = (object) interact
    \*/
    interact.simulate = function (action, element, pointerEvent) {
        var event = {},
            prop,
            clientRect;

        if (action === 'resize') {
            action = 'resizexy';
        }
        // return if the action is not recognised
        if (!(action in actions)) {
            return interact;
        }

        if (pointerEvent) {
            for (prop in pointerEvent) {
                if (pointerEvent.hasOwnProperty(prop)) {
                    event[prop] = pointerEvent[prop];
                }
            }
        }
        else {
            clientRect = (target._element instanceof SVGElement)?
                element.getBoundingClientRect():
                clientRect = element.getClientRects()[0];

            if (action === 'drag') {
                event.pageX = clientRect.left + clientRect.width / 2;
                event.pageY = clientRect.top + clientRect.height / 2;
            }
            else {
                event.pageX = clientRect.right;
                event.pageY = clientRect.bottom;
            }
        }

        event.target = event.currentTarget = element;
        event.preventDefault = event.stopPropagation = blank;

        pointerDown(event, action);

        return interact;
    };

    /*\
     * interact.enableDragging
     [ method ]
     *
     * Returns or sets whether dragging is enabled for any Interactables
     *
     - newValue (boolean) #optional `true` to allow the action; `false` to disable action for all Interactables
     = (boolean | object) The current setting or interact
    \*/
    interact.enableDragging = function (newValue) {
        if (newValue !== null && newValue !== undefined) {
            actionIsEnabled.drag = newValue;

            return interact;
        }
        return actionIsEnabled.drag;
    };

    /*\
     * interact.enableResizing
     [ method ]
     *
     * Returns or sets whether resizing is enabled for any Interactables
     *
     - newValue (boolean) #optional `true` to allow the action; `false` to disable action for all Interactables
     = (boolean | object) The current setting or interact
    \*/
    interact.enableResizing = function (newValue) {
        if (newValue !== null && newValue !== undefined) {
            actionIsEnabled.resize = newValue;

            return interact;
        }
        return actionIsEnabled.resize;
    };

    /*\
     * interact.enableGesturing
     [ method ]
     *
     * Returns or sets whether gesturing is enabled for any Interactables
     *
     - newValue (boolean) #optional `true` to allow the action; `false` to disable action for all Interactables
     = (boolean | object) The current setting or interact
    \*/
    interact.enableGesturing = function (newValue) {
        if (newValue !== null && newValue !== undefined) {
            actionIsEnabled.gesture = newValue;

            return interact;
        }
        return actionIsEnabled.gesture;
    };

    interact.eventTypes = eventTypes;

    /*\
     * interact.debug
     [ method ]
     *
     * Returns debugging data
     = (object) An object with properties that outline the current state and expose internal functions and variables
    \*/
    interact.debug = function () {
        return {
            target                : target,
            dragging              : dragging,
            resizing              : resizing,
            gesturing             : gesturing,
            prepared              : prepared,

            prevCoords            : prevCoords,
            downCoords            : startCoords,

            inertia               : inertiaStatus,

            downTime              : downTime,
            downEvent             : downEvent,
            prevEvent             : prevEvent,

            Interactable          : Interactable,
            IOptions              : IOptions,
            interactables         : interactables,
            dropzones             : dropzones,
            pointerIsDown         : pointerIsDown,
            defaultOptions        : defaultOptions,

            actions               : actions,
            dragMove              : dragMove,
            resizeMove            : resizeMove,
            gestureMove           : gestureMove,
            pointerUp             : pointerUp,
            pointerDown           : pointerDown,
            pointerMove           : pointerMove,
            pointerHover          : pointerHover,

            events                : events,
            globalEvents          : globalEvents,
            delegatedEvents       : delegatedEvents
        };
    };

    // expose the functions used to caluclate multi-touch properties
    interact.getTouchAverage  = touchAverage;
    interact.getTouchBBox     = touchBBox;
    interact.getTouchDistance = touchDistance;
    interact.getTouchAngle    = touchAngle;

    interact.getElementRect   = getElementRect;

    /*\
     * interact.margin
     [ method ]
     *
     * Returns or sets the margin for autocheck resizing used in
     * @Interactable.getAction. That is the distance from the bottom and right
     * edges of an element clicking in which will start resizing
     *
     - newValue (number) #optional
     = (number | interact) The current margin value or interact
    \*/
    interact.margin = function (newvalue) {
        if (typeof newvalue === 'number') {
            margin = newvalue;

            return interact;
        }
        return margin;
    };

    /*\
     * interact.styleCursor
     [ styleCursor ]
     *
     * Returns or sets whether the cursor style of the document is changed
     * depending on what action is being performed
     *
     - newValue (boolean) #optional
     = (boolean | interact) The current setting of interact
    \*/
    interact.styleCursor = function (newValue) {
        if (typeof newValue === 'boolean') {
            defaultOptions.styleCursor = newValue;

            return interact;
        }
        return defaultOptions.styleCursor;
    };

    /*\
     * interact.autoScroll
     [ method ]
     *
     * Returns or sets whether or not actions near the edges of the window or
     * specified container element trigger autoScroll by default
     *
     - options (boolean | object) true or false to simply enable or disable or an object with margin, distance, container and interval properties
     = (object) interact
     * or
     = (boolean | object) `false` if autoscroll is disabled and the default autoScroll settings if it is enabled
    \*/
    interact.autoScroll = function (options) {
        var defaults = defaultOptions.autoScroll;

        if (options instanceof Object) {
            defaultOptions.autoScrollEnabled = true;

            if (typeof (options.margin) === 'number') { defaults.margin = options.margin;}
            if (typeof (options.speed)  === 'number') { defaults.speed  = options.speed ;}

            defaults.container =
                (isElement(options.container) || options.container instanceof window.Window
                 ? options.container
                 : defaults.container);

            return interact;
        }

        if (typeof options === 'boolean') {
            defaultOptions.autoScrollEnabled = options;

            return interact;
        }

        // return the autoScroll settings if autoScroll is enabled
        // otherwise, return false
        return defaultOptions.autoScrollEnabled? defaults: false;
    };

    /*\
     * interact.snap
     [ method ]
     *
     * Returns or sets whether actions are constrained to a grid or a
     * collection of coordinates
     *
     - options (boolean | object) #optional New settings
     * `true` or `false` to simply enable or disable
     * or an object with some of the following properties
     o {
     o     mode   : 'grid', 'anchor' or 'path',
     o     range  : the distance within which snapping to a point occurs,
     o     grid   : {
     o         x: the distance between x-axis snap points,
     o         y: the distance between y-axis snap points
     o     },
     o     gridOffset: {
     o             x, y: the x/y-axis values of the grid origin
     o     },
     o     anchors: [
     o         {
     o             x: x coordinate to snap to,
     o             y: y coordinate to snap to,
     o             range: optional range for this anchor
     o         }
     o         {
     o             another anchor
     o         }
     o     ]
     o }
     *
     = (object | interact) The default snap settings object or interact
    \*/
    interact.snap = function (options) {
        var snap = defaultOptions.snap;

        if (options instanceof Object) {
            defaultOptions.snapEnabled = true;

            if (typeof options.mode    === 'string' ) { snap.mode    = options.mode;    }
            if (typeof options.endOnly === 'boolean') { snap.endOnly = options.endOnly; }
            if (typeof options.range   === 'number' ) { snap.range   = options.range;   }
            if (options.actions    instanceof Array ) { snap.actions    = options.actions;    }
            if (options.anchors    instanceof Array ) { snap.anchors    = options.anchors;    }
            if (options.grid       instanceof Object) { snap.grid       = options.grid;       }
            if (options.gridOffset instanceof Object) { snap.gridOffset = options.gridOffset; }

            return interact;
        }
        if (typeof options === 'boolean') {
            defaultOptions.snapEnabled = options;

            return interact;
        }

        return {
            enabled   : defaultOptions.snapEnabled,
            mode      : snap.mode,
            actions   : snap.actions,
            grid      : snap.grid,
            gridOffset: snap.gridOffset,
            anchors   : snap.anchors,
            paths     : snap.paths,
            range     : snap.range,
            locked    : snapStatus.locked,
            x         : snapStatus.x,
            y         : snapStatus.y,
            realX     : snapStatus.realX,
            realY     : snapStatus.realY,
            dx        : snapStatus.dx,
            dy        : snapStatus.dy
        };
    };

    /*\
     * interact.inertia
     [ method ]
     *
     * Returns or sets inertia settings.
     *
     * See @Interactable.inertia
     *
     - options (boolean | object) #optional New settings
     * `true` or `false` to simply enable or disable
     * or an object of inertia options
     = (object | interact) The default inertia settings object or interact
    \*/
    interact.inertia = function (options) {
        var inertia = defaultOptions.inertia;

        if (options instanceof Object) {
            defaultOptions.inertiaEnabled = true;

            if (typeof options.resistance === 'number') { inertia.resistance = options.resistance;}
            if (typeof options.minSpeed   === 'number') { inertia.minSpeed   = options.minSpeed  ;}
            if (typeof options.endSpeed   === 'number') { inertia.endSpeed   = options.endSpeed  ;}

            return interact;
        }
        if (typeof options === 'boolean') {
            defaultOptions.inertiaEnabled = options;

            return interact;
        }

        return {
            enabled: defaultOptions.inertiaEnabled,
            resistance: inertia.resistance,
            minSpeed: inertia.minSpeed,
            endSpeed: inertia.endSpeed
        };
    };

    /*\
     * interact.supportsTouch
     [ method ]
     *
     = (boolean) Whether or not the browser supports touch input
    \*/
    interact.supportsTouch = function () {
        return supportsTouch;
    };

    /*\
     * interact.currentAction
     [ method ]
     *
     = (string) What action is currently being performed
    \*/
    interact.currentAction = function () {
        return (dragging && 'drag') || (resizing && 'resize') || (gesturing && 'gesture') || null;
    };

    /*\
     * interact.stop
     [ method ]
     *
     * Ends the current interaction
     *
     - event (Event) An event on which to call preventDefault()
     = (object) interact
    \*/
    interact.stop = function (event) {
        if (dragging || resizing || gesturing) {
            autoScroll.stop();
            matches = [];

            if (target.options.styleCursor) {
                document.documentElement.style.cursor = '';
            }

            if (target._gesture) {
                target._gesture.stop();
                selectorGesture.stop();
            }

            clearTargets();

            for (var i = 0; i < selectorDZs.length; i++) {
                selectorDZs._elements = [];
            }

            // prevent Default only if were previously interacting
            if (event && typeof event.preventDefault === 'function') {
               event.preventDefault();
            }
        }

        pointerIsDown = snapStatus.locked = dragging = resizing = gesturing = false;
        pointerWasMoved = true;
        prepared = downEvent = prevEvent = null;

        return interact;
    };

    /*\
     * interact.dynamicDrop
     [ method ]
     *
     * Returns or sets whether the dimensions of dropzone elements are
     * calculated on every dragmove or only on dragstart for the default
     * dropChecker
     *
     - newValue (boolean) #optional True to check on each move. False to check only before start
     = (boolean | interact) The current setting or interact
    \*/
    interact.dynamicDrop = function (newValue) {
        if (typeof newValue === 'boolean') {
            if (dragging && dynamicDrop !== newValue && !newValue) {
                calcRects(dropzones);
            }

            dynamicDrop = newValue;

            return interact;
        }
        return dynamicDrop;
    };

    /*\
     * interact.deltaSource
     [ method ]
     * Returns or sets weather pageX/Y or clientX/Y is used to calculate dx/dy.
     *
     * See @Interactable.deltaSource
     *
     - newValue (string) #optional 'page' or 'client'
     = (string | Interactable) The current setting or interact
    \*/
    interact.deltaSource = function (newValue) {
        if (newValue === 'page' || newValue === 'client') {
            defaultOptions.deltaSource = newValue;

            return this;
        }
        return defaultOptions.deltaSource;
    };


    /*\
     * interact.restrict
     [ method ]
     *
     * Returns or sets the default rectangles within which actions (after snap
     * calculations) are restricted.
     *
     * See @Interactable.restrict
     *
     - newValue (object) #optional an object with keys drag, resize, and/or gesture and rects or Elements as values
     = (object) The current restrictions object or interact
    \*/
    interact.restrict = function (newValue) {
        var defaults = defaultOptions.restrict;

        if (newValue === undefined) {
            return defaultOptions.restrict;
        }

        if (newValue instanceof Object) {
            if (newValue.drag instanceof Object) {
                defaults.drag = newValue.drag;
            }
            if (newValue.resize instanceof Object) {
                defaults.resize = newValue.resize;
            }
            if (newValue.gesture instanceof Object) {
                defaults.gesture = newValue.gesture;
            }

            if (typeof newValue.endOnly === 'boolean') {
                defaults.endOnly = newValue.endOnly;
            }
        }

        else if (newValue === null) {
           defaults.drag = defaults.resize = defaults.gesture = null;
           defaults.endOnly = false;
        }

        return this;
    };

    if (PointerEvent) {
        events.add(docTarget, 'pointerdown'    , selectorDown);
        events.add(docTarget, 'pointercancel'  , pointerUp   );
        events.add(docTarget, 'MSGestureChange', pointerMove );
        events.add(docTarget, 'MSGestureEnd'   , pointerUp   );
        events.add(docTarget, 'MSInertiaStart' , pointerUp   );
        events.add(docTarget, 'pointerover'    , pointerOver );
        events.add(docTarget, 'pointerout'     , pointerOut  );

        // set prev move coords even when native gesture is happening
        // and doesn't call "pointerMove"
        events.add(docTarget, 'pointermove', function (event) {
            var time = new Date().getTime();

            if (time > prevCoords.timeStamp) {
                setEventXY(prevCoords, event);
            }
        });

        selectorGesture = new Gesture();
        selectorGesture.target = document.documentElement;
    }
    else {
        events.add(docTarget, 'mousedown', selectorDown);
        events.add(docTarget, 'mousemove', pointerMove );
        events.add(docTarget, 'mouseup'  , pointerUp   );
        events.add(docTarget, 'mouseover', pointerOver );
        events.add(docTarget, 'mouseout' , pointerOut  );

        events.add(docTarget, 'touchstart' , selectorDown);
        events.add(docTarget, 'touchmove'  , pointerMove );
        events.add(docTarget, 'touchend'   , pointerUp   );
        events.add(docTarget, 'touchcancel', pointerUp   );
    }

    events.add(windowTarget, 'blur', pointerUp);

    try {
        if (window.frameElement) {
            parentDocTarget._element = window.frameElement.ownerDocument;

            events.add(parentDocTarget   , 'mouseup'      , pointerUp);
            events.add(parentDocTarget   , 'touchend'     , pointerUp);
            events.add(parentDocTarget   , 'touchcancel'  , pointerUp);
            events.add(parentDocTarget   , 'pointerup'    , pointerUp);
            events.add(parentWindowTarget, 'blur'         , pointerUp);
        }
    }
    catch (error) {
        interact.windowParentError = error;
    }

    // For IE's lack of Event#preventDefault
    events.add(docTarget,    'selectstart', function (e) {
        if (dragging || resizing || gesturing) {
            e.preventDefault();
        }
    });

    // For IE8's lack of an Element#matchesSelector
    if (!(matchesSelector in Element.prototype) || typeof (Element.prototype[matchesSelector]) !== 'function') {
        Element.prototype[matchesSelector] = IE8MatchesSelector = function (selector, elems) {
            // http://tanalin.com/en/blog/2012/12/matches-selector-ie8/
            // modified for better performance
            elems = elems || this.parentNode.querySelectorAll(selector);
            var count = elems.length;

            for (var i = 0; i < count; i++) {
                if (elems[i] === this) {
                    return true;
                }
            }

            return false;
        };
    }

    // requestAnimationFrame polyfill
    (function() {
        var lastTime = 0,
            vendors = ['ms', 'moz', 'webkit', 'o'];

        for(var x = 0; x < vendors.length && !window.requestAnimationFrame; ++x) {
            reqFrame = window[vendors[x]+'RequestAnimationFrame'];
            cancelFrame = window[vendors[x]+'CancelAnimationFrame'] || window[vendors[x]+'CancelRequestAnimationFrame'];
        }

        if (!reqFrame) {
            reqFrame = function(callback) {
                var currTime = new Date().getTime(),
                    timeToCall = Math.max(0, 16 - (currTime - lastTime)),
                    id = window.setTimeout(function() { callback(currTime + timeToCall); },
                  timeToCall);
                lastTime = currTime + timeToCall;
                return id;
            };
        }

        if (!cancelFrame) {
            cancelFrame = function(id) {
                clearTimeout(id);
            };
        }
    }());

    // http://documentcloud.github.io/underscore/docs/underscore.html#section-11
    /* global exports: true, module */
    if (typeof exports !== 'undefined') {
        if (typeof module !== 'undefined' && module.exports) {
            exports = module.exports = interact;
        }
        exports.interact = interact;
    }
    else {
        window.interact = interact;
    }

} (this));<|MERGE_RESOLUTION|>--- conflicted
+++ resolved
@@ -51,7 +51,8 @@
         downEvent = null,      // gesturestart/mousedown/touchstart event
         prevEvent = null,      // previous action event
 
-<<<<<<< HEAD
+        tmpXY = {},     // reduce object creation in getXY()
+
         inertiaStatus = {
             active       : false,
             target       : null,
@@ -72,9 +73,6 @@
             one_ve_v0: 0,
             i  : null
         },
-=======
-        tmpXY = {},     // reduce object creation in getXY()
->>>>>>> c0485218
 
         gesture = {
             start: { x: 0, y: 0 },
@@ -640,31 +638,20 @@
         page = page || {};
 
         if (event instanceof InteractEvent) {
-<<<<<<< HEAD
             if (/inertiastart/.test(event.type)) {
-                page = getPageXY(inertiaStatus.pointerUp);
+                getPageXY(inertiaStatus.pointerUp, page);
 
                 page.x += inertiaStatus.sx;
                 page.y += inertiaStatus.sy;
             }
             else {
-                page = {
-                    x: event.pageX,
-                    y: event.pageY
-                };
-            }
-        }
-        // Opera Mobile handles the viewport and scrolling oddly
-        else if (isOperaMobile) {
-            page = getXY('screen', event);
-=======
-            page.x = event.pageX;
-            page.y = event.pageY;
+                page.x = event.pageX;
+                page.y = event.pageY;
+            }
         }
         // Opera Mobile handles the viewport and scrolling oddly
         else if (isOperaMobile) {
             getXY('screen', event, page);
->>>>>>> c0485218
 
             page.x += window.scrollX;
             page.y += window.scrollY;
@@ -687,29 +674,20 @@
         client = client || {};
 
         if (event instanceof InteractEvent) {
-<<<<<<< HEAD
             if (/inertiastart/.test(event.type)) {
-                var client = getClientXY(inertiaStatus.pointerUp);
+                getClientXY(inertiaStatus.pointerUp, client);
 
                 client.x += inertiaStatus.sx;
                 client.y += inertiaStatus.sy;
-
-                return client;
             }
             else {
-                return {
-                    x: event.pageX,
-                    y: event.pageY
-                };
-            }
-=======
-            client.x = event.clientX;
-            client.y = event.clientY;
+                client.x = event.clientX;
+                client.y = event.clientY;
+            }
         }
         else {
             // Opera Mobile handles the viewport and scrolling oddly
             getXY(isOperaMobile? 'screen': 'client', event, client);
->>>>>>> c0485218
         }
 
         return client;
